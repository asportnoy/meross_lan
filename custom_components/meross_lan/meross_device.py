from __future__ import annotations
import typing
from types import MappingProxyType
from logging import (
    WARNING,
    INFO,
    DEBUG,
    getLevelName as logging_getLevelName,
)
import os
import socket
import asyncio
from time import localtime, strftime, time
from datetime import datetime, timezone, tzinfo
from zoneinfo import ZoneInfo
from uuid import uuid4
from io import TextIOWrapper
from json import dumps as json_dumps
from copy import deepcopy
import voluptuous as vol
import weakref

from homeassistant.core import callback
from homeassistant.helpers.aiohttp_client import async_get_clientsession
from homeassistant.helpers import device_registry

from .helpers import (
    LOGGER,
    LOGGER_trap,
    obfuscate,
)
from .merossclient import (
    const as mc,  # mEROSS cONST
    get_namespacekey,
    get_replykey,
    get_default_arguments,
)
from .merossclient.httpclient import MerossHttpClient
from .meross_entity import MerossFakeEntity
from .sensor import ProtocolSensor
from .const import (
    DOMAIN,
    DeviceConfigType,
    CONF_DEVICE_ID,
    CONF_KEY,
    CONF_CLOUD_PROFILE_ID,
    CONF_PAYLOAD,
    CONF_HOST,
    CONF_TIMESTAMP,
    CONF_POLLING_PERIOD,
    CONF_POLLING_PERIOD_DEFAULT,
    CONF_POLLING_PERIOD_MIN,
    CONF_PROTOCOL,
    CONF_PROTOCOL_OPTIONS,
    CONF_PROTOCOL_AUTO,
    CONF_PROTOCOL_MQTT,
    CONF_PROTOCOL_HTTP,
    CONF_TRACE,
    CONF_TRACE_DIRECTORY,
    CONF_TRACE_FILENAME,
    CONF_TRACE_MAXSIZE,
    CONF_TRACE_TIMEOUT_DEFAULT,
    PARAM_COLDSTARTPOLL_DELAY,
    PARAM_HEARTBEAT_PERIOD,
    PARAM_TIMEZONE_CHECK_PERIOD,
    PARAM_TIMESTAMP_TOLERANCE,
    PARAM_TRACING_ABILITY_POLL_TIMEOUT,
)

ResponseCallbackType = typing.Callable[[bool, dict, dict], None]

if typing.TYPE_CHECKING:
    from homeassistant.core import HomeAssistant
    from homeassistant.config_entries import ConfigEntry
    from . import MerossApi
    from .merossclient import MerossDeviceDescriptor
    from .meross_entity import MerossEntity

# when tracing we enumerate appliance abilities to get insights on payload structures
# this list will be excluded from enumeration since it's redundant/exposing sensitive info
# or simply crashes/hangs the device
TRACE_ABILITY_EXCLUDE = (
    mc.NS_APPLIANCE_SYSTEM_ALL,
    mc.NS_APPLIANCE_SYSTEM_ABILITY,
    mc.NS_APPLIANCE_SYSTEM_DNDMODE,
    mc.NS_APPLIANCE_SYSTEM_TIME,
    mc.NS_APPLIANCE_SYSTEM_HARDWARE,
    mc.NS_APPLIANCE_SYSTEM_FIRMWARE,
    mc.NS_APPLIANCE_SYSTEM_ONLINE,
    mc.NS_APPLIANCE_SYSTEM_REPORT,
    mc.NS_APPLIANCE_SYSTEM_DEBUG,
    mc.NS_APPLIANCE_SYSTEM_CLOCK,
    mc.NS_APPLIANCE_DIGEST_TRIGGERX,
    mc.NS_APPLIANCE_DIGEST_TIMERX,
    mc.NS_APPLIANCE_CONFIG_KEY,
    mc.NS_APPLIANCE_CONFIG_WIFI,
    mc.NS_APPLIANCE_CONFIG_WIFIX,  # disconnects
    mc.NS_APPLIANCE_CONFIG_WIFILIST,
    mc.NS_APPLIANCE_CONFIG_TRACE,
    mc.NS_APPLIANCE_CONTROL_BIND,
    mc.NS_APPLIANCE_CONTROL_UNBIND,
    mc.NS_APPLIANCE_CONTROL_MULTIPLE,
    mc.NS_APPLIANCE_CONTROL_UPGRADE,  # disconnects
    mc.NS_APPLIANCE_CONTROL_TRIGGERX,
    mc.NS_APPLIANCE_CONTROL_TIMERX,
    mc.NS_APPLIANCE_HUB_EXCEPTION,  # disconnects
    mc.NS_APPLIANCE_HUB_REPORT,  # disconnects
    mc.NS_APPLIANCE_HUB_SUBDEVICELIST,  # disconnects
    mc.NS_APPLIANCE_HUB_PAIRSUBDEV,  # disconnects
    mc.NS_APPLIANCE_MCU_UPGRADE,  # disconnects
    mc.NS_APPLIANCE_MCU_HP110_PREVIEW,  # disconnects
    mc.NS_APPLIANCE_MCU_FIRMWARE,  # disconnects
    mc.NS_APPLIANCE_CONTROL_PHYSICALLOCK,  # disconnects
)

TRACE_DIRECTION_RX = "RX"
TRACE_DIRECTION_TX = "TX"

TIMEZONES_SET = None


class _MQTTTransaction:

    namespace: str
    method: str
    response_callback: ResponseCallbackType
    messageid: str
    request_time: float

    def __init__(
        self, namespace: str, method: str, response_callback: ResponseCallbackType
    ):
        self.namespace = namespace
        self.method = method
        self.response_callback = response_callback
        self.request_time = time()
        self.messageid = uuid4().hex


class MerossDevice:
    """
    Generic protocol handler class managing the physical device stack/state
    """

    # provide class defaults for typing:
    sensor_protocol: ProtocolSensor
    # these are set from ConfigEntry
    _host: str | None = None
    key: str = ""
    polling_period: int = CONF_POLLING_PERIOD_DEFAULT
    _polling_delay: int = CONF_POLLING_PERIOD_DEFAULT
    # other default property values
<<<<<<< HEAD
    _deviceentry = None  # weakly cached entry to the device registry
    entity_dnd = MerossFakeEntity
=======
    _deviceentry = None # weakly cached entry to the device registry
    _tzinfo: ZoneInfo | None = None # smart cache of device tzinfo
>>>>>>> 6b67c280

    def __init__(
        self,
        api: MerossApi,
        descriptor: MerossDeviceDescriptor,
        config_entry: ConfigEntry,
    ):
        self.device_id: str = config_entry.data[CONF_DEVICE_ID]
        LOGGER.debug("MerossDevice(%s) init", self.device_id)
        self.api = api
        self.hass = api.hass
        self.descriptor = descriptor
        self.entry_id = config_entry.entry_id
<<<<<<< HEAD
        self.needsave = True  # after boot update with fresh CONF_PAYLOAD
        self.device_timestamp: int = 0
=======
        self._online = False
        self.needsave = (
            False  # while parsing ns.ALL code signals to persist ConfigEntry
        )
        self.device_timestamp = 0.0
>>>>>>> 6b67c280
        self.device_timedelta = 0
        self.device_timedelta_log_epoch = 0
        self.device_timedelta_config_epoch = 0
        self._online = False
        self.curr_protocol = None
        self.lastrequest = 0
        self.lastresponse = 0
        self._cloud_profile_id = None
        self._cloud_profile = None
        self._mqtt_profile = None
        self._mqtt = None
        self.lastmqttrequest = 0
        self.lastmqttresponse = 0
        self._http: MerossHttpClient | None = None
        self.lasthttprequest = 0
        self.lasthttpresponse = 0
        self._trace_file: TextIOWrapper | None = None
        self._trace_future: asyncio.Future | None = None
        self._trace_data: list | None = None
        self._trace_endtime = 0
        self._trace_ability_iter = None
        # This is a collection of all of the instanced entities
        # they're generally built here during __init__ and will be registered
        # in platforms(s) async_setup_entry with HA
        self.entities: dict[object, "MerossEntity"] = {}
        # This is mainly for HTTP based devices: we build a dictionary of what we think could be
        # useful to asynchronously poll so the actual polling cycle doesnt waste time in checks
        # TL:DR we'll try to solve everything with just NS_SYS_ALL since it usually carries the full state
        # in a single transaction. Also (see #33) the multiplug mss425 doesnt publish the full switch list state
        # through NS_CNTRL_TOGGLEX (not sure if it's the firmware or the dialect)
        # Even if some devices don't carry significant state in NS_ALL we'll poll it anyway even if bulky
        # since it carries also timing informations and whatever
        self.polling_dictionary: dict[str, dict] = {}
        self.polling_dictionary[mc.NS_APPLIANCE_SYSTEM_ALL] = mc.PAYLOAD_GET[
            mc.NS_APPLIANCE_SYSTEM_ALL
        ]
        # when we build an entity we also add the relative platform name here
        # so that the async_setup_entry for the integration will be able to forward
        # the setup to the appropriate platform.
        # The item value here will be set to the async_add_entities callback
        # during the corresponding platform async_setup_entry so to be able
        # to dynamically add more entities should they 'pop-up' (Hub only?)
        self.platforms: dict[str, typing.Callable | None] = {}
        # Message handling is actually very hybrid:
        # when a message (device reply or originated) is received it gets routed to the
        # device instance in 'receive'. Here, it was traditionally parsed with a
        # switch structure against the different expected namespaces.
        # Now the architecture, while still in place, is being moved to handler methods
        # which are looked up by inspecting self for a proper '_handler_{namespace}' signature
        # This signature could be added at runtime or (better I guess) could be added by
        # dedicated mixin classes used to build the actual device class when the device is setup
        # (see __init__.MerossApi.build_device)
        # The handlers dictionary is anyway parsed first and could override a build-time handler.
        # The dicionary keys are Meross namespaces matched against when the message enters the handling
        # self.handlers: Dict[str, Callable] = {} actually disabled!

        # The list of pending MQTT requests (SET or GET) which are waiting their SETACK (or GETACK)
        # in order to complete the transaction
        self._mqtt_transactions: dict[str, _MQTTTransaction] = {}

        # cache this so entities will just ref it
        self.device_info_id = {"identifiers": {(DOMAIN, self.device_id)}}
        try:
            # try block since this is not critical
            deviceentry = device_registry.async_get(api.hass).async_get_or_create(
                config_entry_id=config_entry.entry_id,
                connections={
                    (device_registry.CONNECTION_NETWORK_MAC, descriptor.macAddress)
                },
                manufacturer=mc.MANUFACTURER,
                name=descriptor.productname,
                model=descriptor.productmodel,
                sw_version=descriptor.firmware.get(mc.KEY_VERSION),
                **self.device_info_id,
            )
            self._deviceentry = weakref.ref(deviceentry)
        except:
            pass

        self.sensor_protocol = ProtocolSensor(self)

        if mc.NS_APPLIANCE_SYSTEM_DNDMODE in descriptor.ability:
            from .light import MLDNDLightEntity

            self.entity_dnd = MLDNDLightEntity(self)

        for key, payload in descriptor.digest.items():
            # _init_xxxx methods provided by mixins
            _init = getattr(self, f"_init_{key}", None)
            if _init is not None:
                if isinstance(payload, list):
                    for p in payload:
                        try:
                            _init(p)
                        except:# TODO: add debug log
                            pass
                else:
                    try:
                        _init(payload)
                    except:# TODO: add debug log
                        pass

<<<<<<< HEAD
        self._unsub_entry_update_listener = config_entry.add_update_listener(
            self.entry_update_listener
        )
        # we must be careful on this since (especially when reloading)
        # the mqtt profile might be connected right-away and
        # this has wider implications (for example sensor_protocol
        # is updated)
        self._set_config_entry(config_entry.data)  # type: ignore
        # we're disconnected but mqtt broker might be there
        # so we prepare the sensor_protocol state
        self.sensor_protocol.set_unavailable()
        # since mqtt could be readily available (it takes very few
        # tenths of sec to connect, setup and respond to our GET
        # NS_ALL) we'll give it a short 'advantage' before starting
        # the polling loop
        self._unsub_polling_callback = api.schedule_async_callback(
            0 if self._mqtt_profile is None else PARAM_COLDSTARTPOLL_DELAY,
            self._async_polling_callback,
        )

=======
>>>>>>> 6b67c280
    def __del__(self):
        LOGGER.debug("MerossDevice(%s) destroy", self.device_id)
        return

    def start(self):
        # called by async_setup_entry after the entities have been registered
        # here we'll start polling after the states have been eventually
        # restored (some entities need this)
        self._unsub_polling_callback = self.api.schedule_async_callback(
            0, self._async_polling_callback
        )

    async def async_shutdown(self):
        """
        called when the config entry is unloaded
        we'll try to clear everything here
        """
<<<<<<< HEAD
        if self._mqtt_profile is not None:
            self._mqtt_profile_detach()
        if self._unsub_polling_callback is not None:
            self._unsub_polling_callback.cancel()
            self._unsub_polling_callback = None
        if self._unsub_entry_update_listener is not None:
            self._unsub_entry_update_listener()
            self._unsub_entry_update_listener = None
        if self._trace_file:
            self._trace_close()
        self.entities.clear()
        self.entity_dnd = MerossFakeEntity
        self.sensor_protocol = None  # type: ignore
=======
        while self._unsub_polling_callback is None:
            # wait for the polling loop to finish in case
            await asyncio.sleep(1)
        self._unsub_polling_callback.cancel()
        self._unsub_polling_callback = None
        self._unsub_entry_update_listener()
        if self._trace_file is not None:
            self._trace_close()
        self.entities.clear()
        self.entity_dnd = MerossFakeEntity
>>>>>>> 6b67c280

    @property
    def host(self):
        return self._host or self.descriptor.innerIp

    @property
    def tzname(self):
        return self.descriptor.timezone

    @property
    def tzinfo(self) -> tzinfo:
        tz_name = self.descriptor.timezone
        if not tz_name:
            return timezone.utc
        if (self._tzinfo is not None) and (self._tzinfo.key == tz_name):
            return self._tzinfo
        try:
            self._tzinfo = ZoneInfo(tz_name)
            return self._tzinfo
        except Exception:
            self.log(
                WARNING,
                14400,
                "MerossDevice(%s) unable to load timezone info for %s - check your python environment",
                self.name,
                tz_name,
            )
            self._tzinfo = None
        return timezone.utc

    @property
    def name(self) -> str:
        """
        returns a proper (friendly) device name for logging purposes
        """
        deviceentry = self._deviceentry and self._deviceentry()
        if deviceentry is None:
            deviceentry = device_registry.async_get(self.hass).async_get_device(
                identifiers={(DOMAIN, self.device_id)}
            )
            if deviceentry is None:
                return self.descriptor.productname
            self._deviceentry = weakref.ref(deviceentry)

        return (
            deviceentry.name_by_user or deviceentry.name or self.descriptor.productname
        )

    @property
    def online(self):
        return self._online

    @property
    def locallybound(self):
        """
        should report if the device is paired to meros or not
        This should actually be inferred from system payload but at the moment
        we just euristically guess by the fact we're receiving 'local' MQTT
        """
        return self._mqtt == self.api

    def log(self, level: int, timeout: int, msg: str, *args):
        if timeout:
            LOGGER_trap(level, timeout, msg, *args)
        else:
            LOGGER.log(level, msg, *args)
        if self._trace_file is not None:
            self._trace(time(), msg % args, logging_getLevelName(level), "LOG")

    def request(
        self,
        namespace: str,
        method: str,
        payload: dict,
        response_callback: ResponseCallbackType | None = None,
    ):
        self.hass.async_create_task(
            self.async_request(namespace, method, payload, response_callback)
        )

    async def async_request(
        self,
        namespace: str,
        method: str,
        payload: dict,
        response_callback: ResponseCallbackType | None = None,
    ):
        """
        route the request through MQTT or HTTP to the physical device.
        callback will be called on successful replies and actually implemented
        only when HTTPing SET requests. On MQTT we rely on async PUSH and SETACK to manage
        confirmation/status updates
        """
        if self.curr_protocol is CONF_PROTOCOL_MQTT:
            # only publish when mqtt component is really connected else we'd
            # insanely dump lot of mqtt errors in log
            if self._mqtt is not None:
                await self.async_mqtt_request(
                    namespace, method, payload, response_callback
                )
                self.lastrequest = self.lastmqttrequest
                return
            # MQTT not connected
            if self.conf_protocol is CONF_PROTOCOL_MQTT:
                self.lastrequest = time()
                return
            # protocol is AUTO
            self._switch_protocol(CONF_PROTOCOL_HTTP)

        # curr_protocol is HTTP
        await self.async_http_request(namespace, method, payload, response_callback)
        self.lastrequest = self.lasthttprequest

    async def async_request_updates(self, epoch, namespace):
        """
        This is a 'versatile' polling strategy called on timer
        or when the device comes online (passing in the received namespace)
        When the device doesnt listen MQTT at all this will always fire the list of requests
        else, when MQTT is alive this will fire the requests only once when just switching online
        or when not listening any MQTT over the PARAM_HEARTBEAT_PERIOD
        """
        if (namespace is not None) or (self.lastmqttresponse == 0):
            for _namespace, _payload in self.polling_dictionary.items():
                if self._online:
                    if _namespace != namespace:
                        await self.async_request(_namespace, mc.METHOD_GET, _payload)
                else:
                    # it might happen we detect a timeout when using HTTP
                    # and this is interpreted as a clear indication the
                    # device is offline (see async_http_request) so we break
                    # the polling cycle and wait for a reconnect procedure
                    # without wasting execution time here
                    break
            if self._online and self.entity_dnd.enabled:
                await self.async_request(
                    *get_default_arguments(mc.NS_APPLIANCE_SYSTEM_DNDMODE)
                )

    def receive(self, header: dict, payload: dict, protocol) -> bool:
        """
        default (received) message handling entry point
        """
        self.lastresponse = epoch = time()
        namespace = header[mc.KEY_NAMESPACE]
        method = header[mc.KEY_METHOD]
        if protocol is CONF_PROTOCOL_HTTP:
            self.lasthttpresponse = epoch
        else:
            self.lastmqttresponse = epoch

        if self._trace_file is not None:
            self._trace(epoch, payload, namespace, method, protocol, TRACE_DIRECTION_RX)
        if (self.pref_protocol is protocol) and (self.curr_protocol is not protocol):
            self._switch_protocol(protocol)
        # we'll use the device timestamp to 'align' our time to the device one
        # this is useful for metered plugs reporting timestamped energy consumption
        # and we want to 'translate' this timings in our (local) time.
        # We ignore delays below PARAM_TIMESTAMP_TOLERANCE since
        # we'll always be a bit late in processing
<<<<<<< HEAD
        self.device_timestamp = int(header.get(mc.KEY_TIMESTAMP, epoch))
=======
        epoch = time()
        self.device_timestamp = float(header.get(mc.KEY_TIMESTAMP, epoch))
>>>>>>> 6b67c280
        device_timedelta = epoch - self.device_timestamp
        if abs(device_timedelta) > PARAM_TIMESTAMP_TOLERANCE:
            self._config_timestamp(epoch, device_timedelta)
        else:
            self.device_timedelta = 0

        if get_replykey(header, self.key) is not self.key:
            self.log(
                WARNING,
                14400,
                "MerossDevice(%s) received signature error (incorrect key?)",
                self.name,
            )

        if not self._online:
            self._set_online()
            self.hass.async_create_task(self.async_request_updates(epoch, namespace))

        if method == mc.METHOD_ERROR:
            self.log(
                WARNING,
                14400,
                "MerossDevice(%s) protocol error: namespace = '%s' payload = '%s'",
                self.name,
                namespace,
                json_dumps(payload),
            )
            return True

<<<<<<< HEAD
=======
        self.lastupdate = epoch
        if not self._online:
            self._set_online()
            self.api.hass.async_create_task(
                self.async_request_updates(epoch, namespace)
            )
>>>>>>> 6b67c280
        # disable this code: it is no use so far....
        # handler = self.handlers.get(namespace)
        # if handler is not None:
        #     handler(header, payload)
        #     return True
        handler = getattr(self, f"_handle_{namespace.replace('.', '_')}", None)
        if handler is not None:
            handler(header, payload)
            return True

        return False

    def _parse__generic(self, key: str, payload, entitykey: str | None = None):
        if isinstance(payload, dict):
            # we'll use an 'unsafe' access to payload[mc.KEY_CHANNEL]
            # so to better diagnose issues with non-standard payloads
            # we were previously using a safer approach but that could hide
            # unforeseen behaviours
            entity = self.entities[
                payload[mc.KEY_CHANNEL]
                if entitykey is None
                else f"{payload[mc.KEY_CHANNEL]}_{entitykey}"
            ]
            getattr(entity, f"_parse_{key}", entity._parse_undefined)(payload)
        elif isinstance(payload, list):
            for p in payload:
                self._parse__generic(key, p, entitykey)

    def _handle_generic(self, header: dict, payload: dict):
        """
        This is a basic implementation for dynamic protocol handlers
        since most of the payloads just need to extract a key and
        pass along to entities
        """
        key = get_namespacekey(header[mc.KEY_NAMESPACE])
        self._parse__generic(key, payload.get(key))

    def _parse__generic_array(self, key: str, payload, entitykey: str | None = None):
        # optimized version for well-known payloads which carry channel structs
        # play it safe for empty (None) payloads
        for channel_payload in payload or []:
            entity = self.entities[
                channel_payload[mc.KEY_CHANNEL]
                if entitykey is None
                else f"{channel_payload[mc.KEY_CHANNEL]}_{entitykey}"
            ]
            getattr(entity, f"_parse_{key}", entity._parse_undefined)(channel_payload)

    def _handle_generic_array(self, header: dict, payload: dict):
        """
        This is a basic implementation for dynamic protocol handlers
        since most of the payloads just need to extract a key and
        pass along to entities
        """
        key = get_namespacekey(header[mc.KEY_NAMESPACE])
        self._parse__generic_array(key, payload.get(key))

    def _handle_Appliance_System_All(self, header: dict, payload: dict):
        self._parse_all(payload)
        if self.needsave is True:
            self.needsave = False
            self._save_config_entry(payload)

    def _handle_Appliance_System_DNDMode(self, header: dict, payload: dict):
        if isinstance(dndmode := payload.get(mc.KEY_DNDMODE), dict):
            self.entity_dnd.update_onoff(dndmode.get(mc.KEY_MODE))  # type: ignore

    def _handle_Appliance_System_Clock(self, header: dict, payload: dict):
        # this is part of initial flow over MQTT
        # we'll try to set the correct time in order to avoid
        # having NTP opened to setup the device
        # Note: I actually see this NS only on mss310 plugs
        # (msl120j bulb doesnt have it)
        if self.locallybound and (header[mc.KEY_METHOD] == mc.METHOD_PUSH):
            self.mqtt_request(
                mc.NS_APPLIANCE_SYSTEM_CLOCK,
                mc.METHOD_PUSH,
                {mc.KEY_CLOCK: {mc.KEY_TIMESTAMP: int(time())}},
            )

    def _handle_Appliance_System_Time(self, header: dict, payload: dict):
        if header[mc.KEY_METHOD] == mc.METHOD_PUSH:
            self.descriptor.update_time(payload.get(mc.KEY_TIME, {}))

    def _handle_Appliance_Control_Bind(self, header: dict, payload: dict):
        """
        this transaction was observed on a trace from a msh300hk
        the device keeps sending 'SET'-'Bind' so I'm trying to
        kindly answer a 'SETACK'
        assumption is we're working on mqtt
        """
        if self.locallybound and (header[mc.KEY_METHOD] == mc.METHOD_SET):
            self.mqtt_request(
                mc.NS_APPLIANCE_CONTROL_BIND,
                mc.METHOD_SETACK,
                {},
                None,
                header[mc.KEY_MESSAGEID],
            )

    def mqtt_receive(self, header: dict, payload: dict):
        assert (self.conf_protocol is not CONF_PROTOCOL_HTTP) and (
            self._mqtt is not None
        )
        messageid = header[mc.KEY_MESSAGEID]
        if messageid in self._mqtt_transactions:
            mqtt_transaction = self._mqtt_transactions[messageid]
            if mqtt_transaction.namespace == header[mc.KEY_NAMESPACE]:
                self._mqtt_transactions.pop(messageid)
                mqtt_transaction.response_callback(
                    header[mc.KEY_METHOD] != mc.METHOD_ERROR, header, payload
                )
        if self._online and (self.lastmqttresponse == 0):
            self.sensor_protocol.update_connected_attr(ProtocolSensor.ATTR_MQTT)
        self.receive(header, payload, CONF_PROTOCOL_MQTT)

    def set_mqtt_connected(self):
        assert self.conf_protocol is not CONF_PROTOCOL_HTTP
        self._mqtt = self._mqtt_profile
        self.sensor_protocol.update_connected_attr(ProtocolSensor.ATTR_MQTT_BROKER)
        # even tho this req might seems redundant it serves
        # us to check if the mqtt channel is 'really' working
        self.mqtt_request(*get_default_arguments(mc.NS_APPLIANCE_SYSTEM_ALL))

    def set_mqtt_disconnected(self):
        assert self.conf_protocol is not CONF_PROTOCOL_HTTP
        self._mqtt = None
        self.lastmqttresponse = 0
        if self.curr_protocol is CONF_PROTOCOL_MQTT:
            if self.conf_protocol is CONF_PROTOCOL_AUTO:
                self._switch_protocol(CONF_PROTOCOL_HTTP)
                return
            # conf_protocol should be CONF_PROTOCOL_MQTT:
            elif self._online:
                self._set_offline()
                return
        # run this at the end so it will not double flush
        self.sensor_protocol.update_disconnected_attr(
            (ProtocolSensor.ATTR_MQTT_BROKER, ProtocolSensor.ATTR_MQTT)
        )

    def mqtt_request(
        self,
        namespace: str,
        method: str,
        payload: dict,
        response_callback: ResponseCallbackType | None = None,
        messageid: str | None = None,
    ):
        self.hass.async_create_task(
            self.async_mqtt_request(
                namespace, method, payload, response_callback, messageid
            )
        )

    async def async_mqtt_request(
        self,
        namespace: str,
        method: str,
        payload: dict,
        response_callback: ResponseCallbackType | None = None,
        messageid: str | None = None,
    ):
        if self._mqtt is None:
            # even if we're smart enough to not call async_mqtt_request when no mqtt
            # available, it could happen we loose that when asynchronously coming here
            self.log(
                DEBUG,
                0,
                "MerossDevice(%s) attempting to use async_mqtt_request with no available profile",
                self.name,
            )
            return
        if response_callback is not None:
            transaction = _MQTTTransaction(namespace, method, response_callback)
            self._mqtt_transactions[transaction.messageid] = transaction
            messageid = transaction.messageid
        self.lastmqttrequest = time()
        if self._trace_file is not None:
            self._trace(
                self.lastmqttrequest,
                payload,
                namespace,
                method,
                CONF_PROTOCOL_MQTT,
                TRACE_DIRECTION_TX,
            )
        await self._mqtt.async_mqtt_publish(
            self.device_id, namespace, method, payload, self.key, messageid
        )

    async def async_http_request(
        self,
        namespace: str,
        method: str,
        payload: dict,
        response_callback: ResponseCallbackType | None = None,
    ):
        try:
<<<<<<< HEAD
            if (http := self._http) is None:
                http = MerossHttpClient(
                    self.host, self.key, async_get_clientsession(self.hass), LOGGER  # type: ignore
=======
            _httpclient: MerossHttpClient = getattr(self, VOLATILE_ATTR_HTTPCLIENT, None)  # type: ignore
            if _httpclient is None:
                _httpclient = MerossHttpClient(
                    self.host, self.key, async_get_clientsession(self.api.hass), LOGGER  # type: ignore
>>>>>>> 6b67c280
                )
                self._http = http

            for attempt in range(3):
                # since we get 'random' connection errors, this is a retry attempts loop
                # until we get it done. We'd want to break out early on specific events tho (Timeouts)
                self.lasthttprequest = time()
                if self._trace_file is not None:
                    self._trace(
                        self.lasthttprequest,
                        payload,
                        namespace,
                        method,
                        CONF_PROTOCOL_HTTP,
                        TRACE_DIRECTION_TX,
                    )
                try:
                    response = await http.async_request(namespace, method, payload)
                    if self._online and (self.lasthttpresponse == 0):
                        self.sensor_protocol.update_connected_attr(
                            ProtocolSensor.ATTR_HTTP
                        )
                    break
                except Exception as e:
                    if not self._online:
                        raise e
                    self.lasthttpresponse = 0
                    self.log(
                        INFO,
                        0,
                        "MerossDevice(%s) %s(%s) in async_http_request %s %s attempt(%s)",
                        self.name,
                        type(e).__name__,
                        str(e),
                        method,
                        namespace,
                        str(attempt),
                    )
                    if (
                        self.conf_protocol is CONF_PROTOCOL_AUTO
                    ) and self.lastmqttresponse:
                        if self.curr_protocol is not CONF_PROTOCOL_MQTT:
                            self._switch_protocol(CONF_PROTOCOL_MQTT)
                        else:
                            self.sensor_protocol.update_disconnected_attr(
                                ProtocolSensor.ATTR_HTTP
                            )
                        await self.async_mqtt_request(
                            namespace, method, payload, response_callback
                        )
                        return
                    elif isinstance(e, asyncio.TimeoutError):
                        self._set_offline()
                        return
                    await asyncio.sleep(0.1)  # wait a bit before re-issuing request
            else:
                self.sensor_protocol.update_disconnected_attr(ProtocolSensor.ATTR_HTTP)
                return

            r_header = response[mc.KEY_HEADER]
            r_payload = response[mc.KEY_PAYLOAD]
            if response_callback is not None:
                # we're actually only using this for SET->SETACK command confirmation
                response_callback(
                    r_header[mc.KEY_METHOD] != mc.METHOD_ERROR, r_header, r_payload
                )
            self.receive(r_header, r_payload, CONF_PROTOCOL_HTTP)
        except Exception as e:
            self.log(
                WARNING,
                14400,
                "MerossDevice(%s) %s(%s) in async_http_request %s %s",
                self.name,
                type(e).__name__,
                str(e),
                method,
                namespace,
            )

    @callback
    async def _async_polling_callback(self):
        LOGGER.log(DEBUG, "MerossDevice(%s) polling start", self.name)
        try:
            self._unsub_polling_callback = None
            epoch = time()
            # this is a kind of 'heartbeat' to check if the device is still there
            # especially on MQTT where we might see no messages for a long time
            # This is also triggered at device setup to immediately request a fresh state
            # if ((epoch - self.lastrequest) > PARAM_HEARTBEAT_PERIOD) and (
            #    (epoch - self.lastupdate) > PARAM_HEARTBEAT_PERIOD
            # ):
            #    await self.async_request_get(mc.NS_APPLIANCE_SYSTEM_ALL)
            #   return
            if self._mqtt_transactions:
                # check and cleanup stale transactions
                _mqtt_transaction_stale_list = None
                for _mqtt_transaction in self._mqtt_transactions.values():
                    if (epoch - _mqtt_transaction.request_time) > 15:
                        if _mqtt_transaction_stale_list is None:
                            _mqtt_transaction_stale_list = []
                        _mqtt_transaction_stale_list.append(_mqtt_transaction.messageid)
                if _mqtt_transaction_stale_list is not None:
                    for messageid in _mqtt_transaction_stale_list:
                        self._mqtt_transactions.pop(messageid)

            if self._online:
                # evaluate device availability by checking lastrequest got answered in less than polling_period
                if (self.lastresponse > self.lastrequest) or (
                    (epoch - self.lastrequest) < (self.polling_period - 2)
                ):
                    pass
                # when we 'fall' offline while on MQTT eventually retrigger HTTP.
                # the reverse is not needed since we switch HTTP -> MQTT right-away
                # when HTTP fails (see async_http_request)
                elif (self.conf_protocol is CONF_PROTOCOL_AUTO) and (
                    self.curr_protocol is not CONF_PROTOCOL_HTTP
                ):
                    self._switch_protocol(CONF_PROTOCOL_HTTP)
                else:
                    self._set_offline()
                    return

                if self.lastmqttresponse:
                    # implement an heartbeat since mqtt might
                    # be unused for quite a bit when we 'prefer' HTTP
                    if (epoch - self.lastmqttresponse) > PARAM_HEARTBEAT_PERIOD:
                        self.lastmqttresponse = 0
                        await self.async_mqtt_request(
                            *get_default_arguments(mc.NS_APPLIANCE_SYSTEM_ALL)
                        )
                        # this is rude..we would want to async wait on
                        # the mqtt response but we lack the infrastructure
                        await asyncio.sleep(2)
                        if self.lastmqttresponse == 0:
                            self.sensor_protocol.update_disconnected_attr(
                                ProtocolSensor.ATTR_MQTT
                            )
                        # going on could eventually try/switch to HTTP
                    else:
                        # when mqtt is working as a fallback for HTTP
                        # we should periodically check if http comes back
                        # in case our self.pref_protocol is HTTP.
                        # when self.pref_protocol is MQTT we don't care
                        # since we'll just try the switch when mqtt fails
                        if (
                            (self.curr_protocol is CONF_PROTOCOL_MQTT)
                            and (self.pref_protocol is CONF_PROTOCOL_HTTP)
                            and (
                                (epoch - self.lasthttprequest) > PARAM_HEARTBEAT_PERIOD
                            )
                        ):
                            await self.async_http_request(
                                *get_default_arguments(mc.NS_APPLIANCE_SYSTEM_ALL)
                            )
                            # going on, should the http come online, the next
                            # async_request_updates will be 'smart' again, skipping
                            # state updates coming through mqtt (since we're still
                            # connected) but now requesting over http as preferred

                await self.async_request_updates(epoch, None)

            else:  # offline

                if self._polling_delay < PARAM_HEARTBEAT_PERIOD:
                    self._polling_delay = self._polling_delay + self.polling_period
                else:
                    self._polling_delay = PARAM_HEARTBEAT_PERIOD

                ns_method_payload = get_default_arguments(mc.NS_APPLIANCE_SYSTEM_ALL)
                if self.conf_protocol is CONF_PROTOCOL_AUTO:
                    if self.host:
                        await self.async_http_request(*ns_method_payload)
                        if self._online:
                            return
                    if self._mqtt is not None:
                        await self.async_mqtt_request(*ns_method_payload)
                elif self.conf_protocol is CONF_PROTOCOL_MQTT:
                    if self._mqtt is not None:
                        await self.async_mqtt_request(*ns_method_payload)
                else:  # self.conf_protocol is CONF_PROTOCOL_HTTP:
                    await self.async_http_request(*ns_method_payload)
        finally:
            self._unsub_polling_callback = self.api.schedule_async_callback(
                self._polling_delay, self._async_polling_callback
            )
            LOGGER.log(DEBUG, "MerossDevice(%s) polling end", self.name)

    def entry_option_setup(self, config_schema: dict):
        """
        called when setting up an OptionsFlowHandler to expose
        configurable device preoperties which are stored at the device level
        and not at the configuration/option level
        see derived implementations
        """
        if self.locallybound and (
            mc.NS_APPLIANCE_SYSTEM_TIME in self.descriptor.ability
        ):
            global TIMEZONES_SET
            if TIMEZONES_SET is None:
                try:
                    import zoneinfo

                    TIMEZONES_SET = zoneinfo.available_timezones()
                except Exception:
                    pass
                if TIMEZONES_SET:
                    TIMEZONES_SET = vol.In(sorted(TIMEZONES_SET))
                else:
                    # if error or empty try fallback to pytz if avail
                    try:
                        from pytz import common_timezones

                        TIMEZONES_SET = vol.In(sorted(common_timezones))
                    except Exception:
                        TIMEZONES_SET = str
            config_schema[
                vol.Optional(
                    mc.KEY_TIMEZONE,
                    description={"suggested_value": self.descriptor.timezone},
                )
            ] = TIMEZONES_SET

    def entry_option_update(self, user_input: DeviceConfigType):
        """
        called when the user 'SUBMIT' an OptionsFlowHandler: here we'll
        receive the full user_input so to update device config properties
        (this is actually called in sequence with entry_update_listener
        just the latter is async)
        """
        if (
            self._online
            and self.locallybound
            and (mc.NS_APPLIANCE_SYSTEM_TIME in self.descriptor.ability)
        ):
            self._config_timezone(int(time()), user_input.get(mc.KEY_TIMEZONE))

    @callback
    async def entry_update_listener(
        self, hass: HomeAssistant, config_entry: ConfigEntry
    ):
        """
        callback after user changed configuration through OptionsFlowHandler
        deviceid and/or host are not changed so we're still referring to the same device
        """
        self._set_config_entry(config_entry.data)  # type: ignore
        if (http := self._http) is not None:
            if self._host:
                http.host = self._host
            http.key = self.key
        # We'll activate debug tracing only when the user turns it on in OptionsFlowHandler so we usually
        # don't care about it on startup ('_set_config_entry'). When updating ConfigEntry
        # we always reset the timeout and so the trace will (eventually) restart
        if self._trace_file is not None:
            self._trace_close()
        endtime = config_entry.data.get(CONF_TRACE, 0)
        epoch = time()
        if endtime > epoch:
            self._trace_open(epoch, endtime)
        # config_entry update might come from DHCP or OptionsFlowHandler address update
        # so we'll eventually retry querying the device
        if not self._online:
            await self.async_request(*get_default_arguments(mc.NS_APPLIANCE_SYSTEM_ALL))

    def _parse_all(self, payload: dict):
        """
        called internally when we receive an NS_SYSTEM_ALL
        i.e. global device setup/status
        we usually don't expect a 'structural' change in the device here
        except maybe for Hub(s) which we're going to investigate later
        set 'self.needsave' if we want to persist the payload to the ConfigEntry
        """
        descr = self.descriptor
        oldaddr = descr.innerIp
        descr.update(payload)
        # persist changes to configentry only when relevant properties change
        newaddr = descr.innerIp
        if newaddr and (oldaddr != newaddr):
            # check the new innerIp is good since we have random blanks in the wild (#90)
            try:
                socket.inet_aton(newaddr)
                # good enough..check if we're using an MQTT device (i.e. device with no CONF_HOST)
                # and eventually cache this value so we could use it when falling back to HTTP
                if not self._host:
                    if (http := self._http) is not None:
                        http.host = newaddr
                self.needsave = True
            except:
                pass

        epoch = int(
            self.lastresponse
        )  # we're not calling time() since it's fresh enough

        if self.locallybound:
            # only deal with time related settings when devices are un-paired
            # from the meross cloud
            if self.device_timedelta and mc.NS_APPLIANCE_SYSTEM_CLOCK in descr.ability:
                # timestamp misalignment: try to fix it
                # only when devices are paired on our MQTT
                self.request(mc.NS_APPLIANCE_SYSTEM_CLOCK, mc.METHOD_PUSH, {})

            if mc.NS_APPLIANCE_SYSTEM_TIME in descr.ability:
                # check the appliance timeoffsets are updated (see #36)
                self._config_timezone(epoch, descr.time.get(mc.KEY_TIMEZONE))  # type: ignore

        for key, value in descr.digest.items():
            _parse = getattr(self, f"_parse_{key}", None)
            if _parse is not None:
                _parse(value)
        # older firmwares (MSS110 with 1.1.28) look like
        # carrying 'control' instead of 'digest'
        if isinstance(p_control := descr.all.get(mc.KEY_CONTROL), dict):
            for key, value in p_control.items():
                _parse = getattr(self, f"_parse_{key}", None)
                if _parse is not None:
                    _parse(value)

    def _config_timestamp(self, epoch, device_timedelta):
        if abs(self.device_timedelta - device_timedelta) > PARAM_TIMESTAMP_TOLERANCE:
            self.device_timedelta = device_timedelta
        else:  # average the sampled timedelta
            self.device_timedelta = (4 * self.device_timedelta + device_timedelta) / 5
        if (
            self.locallybound
            and mc.NS_APPLIANCE_SYSTEM_CLOCK in self.descriptor.ability
        ):
            # only deal with time related settings when devices are un-paired
            # from the meross cloud
            last_config_delay = epoch - self.device_timedelta_config_epoch
            if last_config_delay > 1800:
                # 30 minutes 'cooldown' in order to avoid restarting
                # the procedure too often
                self.request(mc.NS_APPLIANCE_SYSTEM_CLOCK, mc.METHOD_PUSH, {})
                self.device_timedelta_config_epoch = epoch
                return
            if last_config_delay < 30:
                # 30 sec 'deadzone' where we allow the timestamp
                # transaction to complete (should really be like few seconds)
                return
        if (epoch - self.device_timedelta_log_epoch) > 604800:  # 1 week lockout
            self.device_timedelta_log_epoch = epoch
            self.log(
                WARNING,
                0,
                "MerossDevice(%s) has incorrect timestamp: %d seconds behind HA",
                self.name,
                int(self.device_timedelta),
            )

    def _config_timezone(self, epoch, tzname):
        p_time = self.descriptor.time
        assert p_time is not None
        p_timerule: list = p_time.get(mc.KEY_TIMERULE, [])
        p_timezone = p_time.get(mc.KEY_TIMEZONE)
        """
        timeRule should contain 2 entries: the actual time offsets and
        the next (incoming). If 'now' is after 'incoming' it means the
        first entry became stale and so we'll update the daylight offsets
        to current/next DST time window
        """
        if (p_timezone != tzname) or len(p_timerule) < 2 or p_timerule[1][0] < epoch:

            if tzname:
                """
                we'll look through the list of transition times for current tz
                and provide the actual (last past daylight) and the next to the
                appliance so it knows how and when to offset utc to localtime
                """
                timerules = []
                try:
                    import pytz
                    import bisect

                    tz_local = pytz.timezone(tzname)
                    idx = bisect.bisect_right(
                        tz_local._utc_transition_times,  # type: ignore
                        datetime.utcfromtimestamp(epoch),
                    )
                    # idx would be the next transition offset index
                    _transition_info = tz_local._transition_info[idx - 1]  # type: ignore
                    timerules.append(
                        [
                            int(tz_local._utc_transition_times[idx - 1].timestamp()),  # type: ignore
                            int(_transition_info[0].total_seconds()),
                            1 if _transition_info[1].total_seconds() else 0,
                        ]
                    )
                    _transition_info = tz_local._transition_info[idx]  # type: ignore
                    timerules.append(
                        [
                            int(tz_local._utc_transition_times[idx].timestamp()),  # type: ignore
                            int(_transition_info[0].total_seconds()),
                            1 if _transition_info[1].total_seconds() else 0,
                        ]
                    )
                except Exception as e:
                    self.log(
                        WARNING,
                        0,
                        "MerossDevice(%s) error while building timezone info (%s)",
                        self.name,
                        str(e),
                    )
                    timerules = [[0, 0, 0], [epoch + PARAM_TIMEZONE_CHECK_PERIOD, 0, 1]]

                self.request(
                    mc.NS_APPLIANCE_SYSTEM_TIME,
                    mc.METHOD_SET,
                    payload={
                        mc.KEY_TIME: {
                            mc.KEY_TIMEZONE: tzname,
                            mc.KEY_TIMERULE: timerules,
                        }
                    },
                )
            elif p_timezone:  # and !timezone
                self.request(
                    mc.NS_APPLIANCE_SYSTEM_TIME,
                    mc.METHOD_SET,
                    payload={mc.KEY_TIME: {mc.KEY_TIMEZONE: "", mc.KEY_TIMERULE: []}},
                )

    def _set_online(self):
        self.log(DEBUG, 0, "MerossDevice(%s) back online!", self.name)
        self._online = True
        self._polling_delay = self.polling_period
<<<<<<< HEAD
        self.sensor_protocol.update_connected()
=======
>>>>>>> 6b67c280
        # retrigger the polling loop since we're already
        # scheduling an immediate async_request_updates.
        # This is needed to avoid startup staggering and also
        # as an optimization against asynchronous onlining events (on MQTT)
        # which could come anytime and so the (next)
        # polling might be too early
        if self._unsub_polling_callback is not None:
            # might be None when we're already inside a polling loop
            self._unsub_polling_callback.cancel()
            self._unsub_polling_callback = self.api.schedule_async_callback(
                self._polling_delay, self._async_polling_callback
            )

    def _set_offline(self):
        self.log(DEBUG, 0, "MerossDevice(%s) going offline!", self.name)
        self._online = False
        self._polling_delay = self.polling_period
        self.lastmqttresponse = 0
        self.lasthttpresponse = 0
        for entity in self.entities.values():
            entity.set_unavailable()

    def _switch_protocol(self, protocol):
        self.log(
            INFO,
            0,
            "MerossDevice(%s) switching protocol to %s",
            self.name,
            protocol,
        )
        self.curr_protocol = protocol
        # preferred protocol is not treated simmetrically:
        # if we prefer http, we mainly use that (self._http)
        # but still we listen for pushes on mqtt so we
        # mantain self._mqtt (which could become stale inside our
        # logic since we're not generally using it and updates from
        # devices could come in along time). When we prefer mqtt
        # instead we can drop the self._http since it is likely
        # unused (an mqtt drop will try bring it online)
        if (protocol is CONF_PROTOCOL_MQTT) and (protocol is self.pref_protocol):
            self._http = None  # release memory...
            self.lasthttpresponse = 0  # signals http disconnected

        if self._online:
            self.sensor_protocol.update_connected()

    def _save_config_entry(self, payload: dict):
        try:
            entries = self.hass.config_entries
            entry = entries.async_get_entry(self.entry_id)
            if entry is not None:
                data = dict(entry.data)
                data[CONF_PAYLOAD].update(payload)
                data[CONF_TIMESTAMP] = time() # force ConfigEntry update..
                entries.async_update_entry(entry, data=data)
        except Exception as e:
            self.log(
                WARNING,
                0,
                "MerossDevice(%s) error while updating ConfigEntry (%s)",
                self.name,
                str(e),
            )

    def _set_config_entry(self, data: DeviceConfigType):
        """
        common properties read from ConfigEntry on __init__ or when a configentry updates
        """
        self._host = data.get(CONF_HOST)
        self.key = data.get(CONF_KEY) or ""

        self.conf_protocol = CONF_PROTOCOL_OPTIONS.get(
            data.get(CONF_PROTOCOL), CONF_PROTOCOL_AUTO
        )
        if self.conf_protocol is CONF_PROTOCOL_AUTO:
            # When using CONF_PROTOCOL_AUTO we try to use our 'preferred' (pref_protocol)
            # and eventually fallback (curr_protocol) until some good news allow us
            # to retry pref_protocol
            self.pref_protocol = (
                CONF_PROTOCOL_HTTP if self._host else CONF_PROTOCOL_MQTT
            )
            # we'll fix curr_protocol only once when initializing
            # else we'll leave it stable so the state machine can run
            # without sudden changes when we update CONF by letting
            # conf_protocol == AUTO
            self.curr_protocol = self.curr_protocol or self.pref_protocol
        else:
            self.curr_protocol = self.pref_protocol = self.conf_protocol

        self.polling_period = (
            data.get(CONF_POLLING_PERIOD) or CONF_POLLING_PERIOD_DEFAULT
        )
        if self.polling_period < CONF_POLLING_PERIOD_MIN:
            self.polling_period = CONF_POLLING_PERIOD_MIN
        self._polling_delay = self.polling_period

        if self.conf_protocol is CONF_PROTOCOL_HTTP:
            # strictly HTTP so no use of MQTT
            if self._mqtt_profile is not None:
                self._mqtt_profile_detach()
        elif _cloud_profile_id := data.get(CONF_CLOUD_PROFILE_ID):
            # this is the case for when we want to use meross cloud mqtt.
            # On config entry update we might be already connected to the right
            # cloud_profile...
            if self._cloud_profile_id != _cloud_profile_id:
                if self._mqtt_profile is not None:
                    self._mqtt_profile_detach()
                if self.descriptor.userId != _cloud_profile_id:
                    self.log(
                        WARNING,
                        0,
                        "MerossDevice(%s): cloud profile(%s) does not match device user(%s)",
                        self.name,
                        _cloud_profile_id,
                        str(self.descriptor.userId),
                    )
                else:
                    self._cloud_profile = self.api.profiles.get(_cloud_profile_id)
                    if self._cloud_profile is not None:
                        self._cloud_profile_id = _cloud_profile_id
                        self._mqtt_profile = self._cloud_profile.attach(self)
                        if self._mqtt_profile.mqtt_is_connected:
                            self.set_mqtt_connected()
        else:
            # this is the case for when we just want local handling
            # in this scenario we bind anyway to our local mqtt api
            # even tho the device might be unavailable since it's
            # still meross cloud bound. Also, we might not have
            # local mqtt at all but should this come later we don't
            # want to have to broadcast a connection event 'in the wild'
            # We should further inspect how to discriminate which
            # devices to add (or not) as a small optimization so to not
            # fill our local mqtt structures with unuseful data..
            # Right now add anyway since it's no harm
            # (no mqtt messages will come though)
            if self._mqtt_profile is not self.api:
                if self._mqtt_profile is not None:
                    self._mqtt_profile_detach()
                self._mqtt_profile = self.api.attach(self)
                if self._mqtt_profile.mqtt_is_connected:
                    self.set_mqtt_connected()

    def _mqtt_profile_detach(self):
        if self._mqtt_profile is not None:
            self._mqtt_profile.detach(self)
            self._mqtt_profile = None
            self._mqtt = None
            self._cloud_profile = None
            self._cloud_profile_id = None
            self.lastmqttresponse = 0

    def get_diagnostics_trace(self, trace_timeout) -> asyncio.Future:
        """
        invoked by the diagnostics callback:
        here we set the device to start tracing the classical way (in file)
        but we also fill in a dict which will set back as the result of the
        Future we're returning to dignostics
        """
        if self._trace_future is not None:
            # avoid re-entry..keep going the running trace
            return self._trace_future
        if self._trace_file is not None:
            self._trace_close()
        self._trace_future = asyncio.get_running_loop().create_future()
        self._trace_data = []
        self._trace_data.append(
            ["time", "rxtx", "protocol", "method", "namespace", "data"]
        )
        epoch = time()
        self._trace_open(epoch, epoch + (trace_timeout or CONF_TRACE_TIMEOUT_DEFAULT))
        return self._trace_future

    def _trace_open(self, epoch: float, endtime):
        try:
            LOGGER.debug("MerossDevice(%s): start tracing", self.name)
            tracedir = self.hass.config.path(
                "custom_components", DOMAIN, CONF_TRACE_DIRECTORY
            )
            os.makedirs(tracedir, exist_ok=True)
            self._trace_file = open(
                os.path.join(
                    tracedir,
                    CONF_TRACE_FILENAME.format(self.descriptor.type, int(endtime)),
                ),
                mode="w",
                encoding="utf8",
            )
            self._trace_endtime = endtime
            self._trace(
                epoch, self.descriptor.all, mc.NS_APPLIANCE_SYSTEM_ALL, mc.METHOD_GETACK
            )
            self._trace(
                epoch,
                self.descriptor.ability,
                mc.NS_APPLIANCE_SYSTEM_ABILITY,
                mc.METHOD_GETACK,
            )
            self._trace_ability_iter = iter(self.descriptor.ability)
            self._trace_ability()
        except Exception as e:
            LOGGER.warning(
                "MerossDevice(%s) error while creating trace file (%s)",
                self.name,
                str(e),
            )
            if self._trace_file is not None:
                self._trace_close()

    def _trace_close(self):
        try:
            self._trace_file.close()  # type: ignore
        except Exception as e:
            LOGGER.warning(
                "MerossDevice(%s) error while closing trace file (%s)",
                self.name,
                str(e),
            )
        self._trace_file = None
        self._trace_ability_iter = None
        if self._trace_future is not None:
            self._trace_future.set_result(self._trace_data)
            self._trace_future = None
        self._trace_data = None

    @callback
    def _trace_ability(self):
        if self._trace_ability_iter is None:
            return
        try:
            while True:
                ability: str = next(self._trace_ability_iter)
                if ability not in TRACE_ABILITY_EXCLUDE:
                    self.request(*get_default_arguments(ability))
                    break
            self.api.schedule_callback(
                PARAM_TRACING_ABILITY_POLL_TIMEOUT, self._trace_ability
            )
        except:  # finished ?!
            self._trace_ability_iter = None

    def _trace(
        self,
        epoch: float,
        data: str | dict,
        namespace: str,
        method: str,
        protocol=CONF_PROTOCOL_AUTO,
        rxtx="",
    ):
        # expect self._trace_file is not None:
        if (epoch > self._trace_endtime) or (
            self._trace_file.tell() > CONF_TRACE_MAXSIZE  # type: ignore
        ):  # type: ignore
            self._trace_close()
            return

        if isinstance(data, dict):
            # we'll eventually make a deepcopy since data
            # might be retained by the _trace_data list
            # and carry over the deobfuscation (which we'll skip now)
            data = deepcopy(data)
            obfuscate(data)
            textdata = json_dumps(data)
        else:
            textdata = data

        try:
            texttime = strftime("%Y/%m/%d - %H:%M:%S", localtime(epoch))
            columns = [texttime, rxtx, protocol, method, namespace, textdata]
            self._trace_file.write("\t".join(columns) + "\r\n")  # type: ignore
            if self._trace_data is not None:
                # better have json for dignostic trace
                columns[5] = data  # type: ignore
                self._trace_data.append(columns)
        except Exception as e:
            LOGGER.warning(
                "MerossDevice(%s) error while writing to trace file (%s)",
                self.name,
                str(e),
            )
            self._trace_close()<|MERGE_RESOLUTION|>--- conflicted
+++ resolved
@@ -1,6 +1,5 @@
 from __future__ import annotations
 import typing
-from types import MappingProxyType
 from logging import (
     WARNING,
     INFO,
@@ -149,14 +148,13 @@
     key: str = ""
     polling_period: int = CONF_POLLING_PERIOD_DEFAULT
     _polling_delay: int = CONF_POLLING_PERIOD_DEFAULT
+    conf_protocol: str
+    pref_protocol: str
+    curr_protocol: str = CONF_PROTOCOL_AUTO
     # other default property values
-<<<<<<< HEAD
+    entity_dnd = MerossFakeEntity
     _deviceentry = None  # weakly cached entry to the device registry
-    entity_dnd = MerossFakeEntity
-=======
-    _deviceentry = None # weakly cached entry to the device registry
     _tzinfo: ZoneInfo | None = None # smart cache of device tzinfo
->>>>>>> 6b67c280
 
     def __init__(
         self,
@@ -170,21 +168,12 @@
         self.hass = api.hass
         self.descriptor = descriptor
         self.entry_id = config_entry.entry_id
-<<<<<<< HEAD
         self.needsave = True  # after boot update with fresh CONF_PAYLOAD
-        self.device_timestamp: int = 0
-=======
-        self._online = False
-        self.needsave = (
-            False  # while parsing ns.ALL code signals to persist ConfigEntry
-        )
         self.device_timestamp = 0.0
->>>>>>> 6b67c280
         self.device_timedelta = 0
         self.device_timedelta_log_epoch = 0
         self.device_timedelta_config_epoch = 0
         self._online = False
-        self.curr_protocol = None
         self.lastrequest = 0
         self.lastresponse = 0
         self._cloud_profile_id = None
@@ -282,7 +271,6 @@
                     except:# TODO: add debug log
                         pass
 
-<<<<<<< HEAD
         self._unsub_entry_update_listener = config_entry.add_update_listener(
             self.entry_update_listener
         )
@@ -294,60 +282,44 @@
         # we're disconnected but mqtt broker might be there
         # so we prepare the sensor_protocol state
         self.sensor_protocol.set_unavailable()
+
+    def __del__(self):
+        LOGGER.debug("MerossDevice(%s) destroy", self.device_id)
+        return
+
+    def start(self):
+        # called by async_setup_entry after the entities have been registered
+        # here we'll start polling after the states have been eventually
+        # restored (some entities need this)
         # since mqtt could be readily available (it takes very few
         # tenths of sec to connect, setup and respond to our GET
         # NS_ALL) we'll give it a short 'advantage' before starting
         # the polling loop
-        self._unsub_polling_callback = api.schedule_async_callback(
+        self._unsub_polling_callback = self.api.schedule_async_callback(
             0 if self._mqtt_profile is None else PARAM_COLDSTARTPOLL_DELAY,
             self._async_polling_callback,
         )
 
-=======
->>>>>>> 6b67c280
-    def __del__(self):
-        LOGGER.debug("MerossDevice(%s) destroy", self.device_id)
-        return
-
-    def start(self):
-        # called by async_setup_entry after the entities have been registered
-        # here we'll start polling after the states have been eventually
-        # restored (some entities need this)
-        self._unsub_polling_callback = self.api.schedule_async_callback(
-            0, self._async_polling_callback
-        )
-
     async def async_shutdown(self):
         """
         called when the config entry is unloaded
         we'll try to clear everything here
         """
-<<<<<<< HEAD
         if self._mqtt_profile is not None:
             self._mqtt_profile_detach()
-        if self._unsub_polling_callback is not None:
-            self._unsub_polling_callback.cancel()
-            self._unsub_polling_callback = None
         if self._unsub_entry_update_listener is not None:
             self._unsub_entry_update_listener()
             self._unsub_entry_update_listener = None
-        if self._trace_file:
-            self._trace_close()
-        self.entities.clear()
-        self.entity_dnd = MerossFakeEntity
-        self.sensor_protocol = None  # type: ignore
-=======
         while self._unsub_polling_callback is None:
             # wait for the polling loop to finish in case
             await asyncio.sleep(1)
         self._unsub_polling_callback.cancel()
         self._unsub_polling_callback = None
-        self._unsub_entry_update_listener()
         if self._trace_file is not None:
             self._trace_close()
         self.entities.clear()
         self.entity_dnd = MerossFakeEntity
->>>>>>> 6b67c280
+        self.sensor_protocol = None  # type: ignore
 
     @property
     def host(self):
@@ -507,12 +479,7 @@
         # and we want to 'translate' this timings in our (local) time.
         # We ignore delays below PARAM_TIMESTAMP_TOLERANCE since
         # we'll always be a bit late in processing
-<<<<<<< HEAD
-        self.device_timestamp = int(header.get(mc.KEY_TIMESTAMP, epoch))
-=======
-        epoch = time()
         self.device_timestamp = float(header.get(mc.KEY_TIMESTAMP, epoch))
->>>>>>> 6b67c280
         device_timedelta = epoch - self.device_timestamp
         if abs(device_timedelta) > PARAM_TIMESTAMP_TOLERANCE:
             self._config_timestamp(epoch, device_timedelta)
@@ -542,15 +509,6 @@
             )
             return True
 
-<<<<<<< HEAD
-=======
-        self.lastupdate = epoch
-        if not self._online:
-            self._set_online()
-            self.api.hass.async_create_task(
-                self.async_request_updates(epoch, namespace)
-            )
->>>>>>> 6b67c280
         # disable this code: it is no use so far....
         # handler = self.handlers.get(namespace)
         # if handler is not None:
@@ -750,16 +708,9 @@
         response_callback: ResponseCallbackType | None = None,
     ):
         try:
-<<<<<<< HEAD
             if (http := self._http) is None:
                 http = MerossHttpClient(
                     self.host, self.key, async_get_clientsession(self.hass), LOGGER  # type: ignore
-=======
-            _httpclient: MerossHttpClient = getattr(self, VOLATILE_ATTR_HTTPCLIENT, None)  # type: ignore
-            if _httpclient is None:
-                _httpclient = MerossHttpClient(
-                    self.host, self.key, async_get_clientsession(self.api.hass), LOGGER  # type: ignore
->>>>>>> 6b67c280
                 )
                 self._http = http
 
@@ -1186,10 +1137,7 @@
         self.log(DEBUG, 0, "MerossDevice(%s) back online!", self.name)
         self._online = True
         self._polling_delay = self.polling_period
-<<<<<<< HEAD
         self.sensor_protocol.update_connected()
-=======
->>>>>>> 6b67c280
         # retrigger the polling loop since we're already
         # scheduling an immediate async_request_updates.
         # This is needed to avoid startup staggering and also
@@ -1275,7 +1223,8 @@
             # else we'll leave it stable so the state machine can run
             # without sudden changes when we update CONF by letting
             # conf_protocol == AUTO
-            self.curr_protocol = self.curr_protocol or self.pref_protocol
+            if self.curr_protocol is CONF_PROTOCOL_AUTO:
+                self.curr_protocol = self.pref_protocol
         else:
             self.curr_protocol = self.pref_protocol = self.conf_protocol
 
