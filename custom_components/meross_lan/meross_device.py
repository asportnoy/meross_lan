from __future__ import annotations

import abc
import asyncio
import bisect
from datetime import datetime, timezone, tzinfo
from io import TextIOWrapper
from json import dumps as json_dumps, loads as json_loads, JSONDecodeError
from logging import DEBUG, ERROR, getLevelName as logging_getLevelName
import os
import re
from time import localtime, strftime, time
import typing
import weakref
from zoneinfo import ZoneInfo

from homeassistant.core import callback
from homeassistant.helpers import device_registry, issue_registry
from homeassistant.helpers.aiohttp_client import async_get_clientsession
import voluptuous as vol

from .const import (
    CONF_DEVICE_ID,
    CONF_HOST,
    CONF_PAYLOAD,
    CONF_POLLING_PERIOD,
    CONF_POLLING_PERIOD_DEFAULT,
    CONF_POLLING_PERIOD_MIN,
    CONF_PROFILE_ID_LOCAL,
    CONF_PROTOCOL,
    CONF_PROTOCOL_AUTO,
    CONF_PROTOCOL_HTTP,
    CONF_PROTOCOL_MQTT,
    CONF_PROTOCOL_OPTIONS,
    CONF_TIMESTAMP,
    CONF_TRACE,
    CONF_TRACE_DIRECTORY,
    CONF_TRACE_FILENAME,
    CONF_TRACE_MAXSIZE,
    CONF_TRACE_TIMEOUT_DEFAULT,
    DOMAIN,
    ISSUE_DEVICE_ID_MISMATCH,
    PARAM_COLDSTARTPOLL_DELAY,
    PARAM_HEADER_SIZE,
    PARAM_HEARTBEAT_PERIOD,
    PARAM_INFINITE_EPOCH,
    PARAM_TIMESTAMP_TOLERANCE,
    PARAM_TIMEZONE_CHECK_NOTOK_PERIOD,
    PARAM_TIMEZONE_CHECK_OK_PERIOD,
    PARAM_TRACING_ABILITY_POLL_TIMEOUT,
    DeviceConfigType,
)
from .helpers import (
    LOGGER,
    ApiProfile,
    EntityManager,
    EntityPollingStrategy,
    NamespaceHandler,
    PollingStrategy,
    datetime_from_epoch,
    obfuscated_dict_copy,
    schedule_async_callback,
    schedule_callback,
)
from .meross_entity import MerossFakeEntity
from .merossclient import (  # mEROSS cONST
    MEROSSDEBUG,
    build_message,
    const as mc,
    get_default_arguments,
    get_message_signature,
    get_namespacekey,
    is_device_online,
)
from .merossclient.httpclient import MerossHttpClient
from .sensor import PERCENTAGE, MLSensor, ProtocolSensor
from .update import MLUpdate


if typing.TYPE_CHECKING:
    from homeassistant.config_entries import ConfigEntry
    from homeassistant.core import HomeAssistant

    from .meross_entity import MerossEntity
    from .meross_profile import MerossCloudProfile, MQTTConnection
    from .merossclient import (
        MerossDeviceDescriptor,
        MerossHeaderType,
        MerossMessageType,
        MerossPayloadType,
        MerossRequestType,
        ResponseCallbackType,
    )
    from .merossclient.cloudapi import (
        DeviceInfoType,
        LatestVersionType,
        SubDeviceInfoType,
    )

# when tracing we enumerate appliance abilities to get insights on payload structures
# this list will be excluded from enumeration since it's redundant/exposing sensitive info
# or simply crashes/hangs the device
TRACE_ABILITY_EXCLUDE = (
    mc.NS_APPLIANCE_SYSTEM_ALL,
    mc.NS_APPLIANCE_SYSTEM_ABILITY,
    mc.NS_APPLIANCE_SYSTEM_DNDMODE,
    mc.NS_APPLIANCE_SYSTEM_TIME,
    mc.NS_APPLIANCE_SYSTEM_HARDWARE,
    mc.NS_APPLIANCE_SYSTEM_FIRMWARE,
    mc.NS_APPLIANCE_SYSTEM_ONLINE,
    mc.NS_APPLIANCE_SYSTEM_REPORT,
    mc.NS_APPLIANCE_SYSTEM_DEBUG,
    mc.NS_APPLIANCE_SYSTEM_CLOCK,
    mc.NS_APPLIANCE_SYSTEM_POSITION,
    mc.NS_APPLIANCE_DIGEST_TRIGGERX,
    mc.NS_APPLIANCE_DIGEST_TIMERX,
    mc.NS_APPLIANCE_CONFIG_KEY,
    mc.NS_APPLIANCE_CONFIG_WIFI,
    mc.NS_APPLIANCE_CONFIG_WIFIX,  # disconnects
    mc.NS_APPLIANCE_CONFIG_WIFILIST,
    mc.NS_APPLIANCE_CONFIG_TRACE,
    mc.NS_APPLIANCE_CONTROL_BIND,
    mc.NS_APPLIANCE_CONTROL_UNBIND,
    mc.NS_APPLIANCE_CONTROL_MULTIPLE,
    mc.NS_APPLIANCE_CONTROL_UPGRADE,  # disconnects
    mc.NS_APPLIANCE_CONTROL_TRIGGERX,
    mc.NS_APPLIANCE_CONTROL_TIMERX,
    mc.NS_APPLIANCE_HUB_EXCEPTION,  # disconnects
    mc.NS_APPLIANCE_HUB_REPORT,  # disconnects
    mc.NS_APPLIANCE_HUB_SUBDEVICELIST,  # disconnects
    mc.NS_APPLIANCE_HUB_PAIRSUBDEV,  # disconnects
    mc.NS_APPLIANCE_MCU_UPGRADE,  # disconnects
    mc.NS_APPLIANCE_MCU_HP110_PREVIEW,  # disconnects
    mc.NS_APPLIANCE_MCU_FIRMWARE,  # disconnects
    mc.NS_APPLIANCE_CONTROL_PHYSICALLOCK,  # disconnects
)

TRACE_DIRECTION_RX = "RX"
TRACE_DIRECTION_TX = "TX"

TIMEZONES_SET = None


class MerossDeviceBase(EntityManager):
    """
    Abstract base class for MerossDevice and MerossSubDevice (from hub)
    giving common behaviors like device_registry interface
    """

    deviceentry_id: dict[str, set[tuple[str, str]]]
    # device info dict from meross cloud api
    device_info: DeviceInfoType | SubDeviceInfoType | None

    __slots__ = (
        "device_info",
        "_online",
        "_device_registry_entry",
    )

    def __init__(
        self,
        id_: str,
        config_entry_or_id: ConfigEntry | str,
        *,
        default_name: str,
        model: str,
        hw_version: str | None = None,
        sw_version: str | None = None,
        connections: set[tuple[str, str]] | None = None,
        via_device: tuple[str, str] | None = None,
    ):
        super().__init__(id_, config_entry_or_id, {"identifiers": {(DOMAIN, id_)}})
        self.device_info = None
        self._online = False
        self._device_registry_entry = None
        with self.exception_warning("DeviceRegistry.async_get_or_create"):
            self._device_registry_entry = weakref.ref(
                device_registry.async_get(ApiProfile.hass).async_get_or_create(
                    config_entry_id=self.config_entry_id,
                    connections=connections,
                    manufacturer=mc.MANUFACTURER,
                    name=default_name,
                    model=model,
                    hw_version=hw_version,
                    sw_version=sw_version,
                    via_device=via_device,
                    **self.deviceentry_id,  # type: ignore
                )
            )

    # interface: EntityManager
    @property
    def name(self) -> str:
        """
        returns a proper (friendly) device name for logging purposes
        """
        if _device_registry_entry := self.device_registry_entry:
            return (
                _device_registry_entry.name_by_user
                or _device_registry_entry.name
                or self._get_internal_name()
            )
        return self._get_internal_name()

    @property
    def online(self):
        return self._online

    async def async_shutdown(self):
        await super().async_shutdown()
        self._device_registry_entry = None
        self.device_info = None

    # interface: self
    @property
    def device_registry_entry(self):
        _device_registry_entry = (
            self._device_registry_entry and self._device_registry_entry()
        )
        if _device_registry_entry is None:
            _device_registry_entry = device_registry.async_get(
                ApiProfile.hass
            ).async_get_device(**self.deviceentry_id)
            if _device_registry_entry:
                self._device_registry_entry = weakref.ref(_device_registry_entry)
        return _device_registry_entry

    def update_device_info(self, device_info: DeviceInfoType | SubDeviceInfoType):
        self.device_info = device_info
        if _device_registry_entry := self.device_registry_entry:
            name = (
                device_info.get(self._get_device_info_name_key())
                or self._get_internal_name()
            )
            if name != _device_registry_entry.name:
                device_registry.async_get(ApiProfile.hass).async_update_device(
                    _device_registry_entry.id, name=name
                )

    def request(
        self,
        namespace: str,
        method: str,
        payload: MerossPayloadType,
        response_callback: ResponseCallbackType | None = None,
    ):
        return ApiProfile.hass.async_create_task(
            self.async_request(namespace, method, payload, response_callback)
        )

    @abc.abstractmethod
    async def async_request(
        self,
        namespace: str,
        method: str,
        payload: MerossPayloadType,
        response_callback: ResponseCallbackType | None = None,
    ) -> MerossMessageType | None:
        raise NotImplementedError

    async def async_request_ack(
        self,
        namespace: str,
        method: str,
        payload: MerossPayloadType,
    ) -> MerossMessageType | None:
        response = await self.async_request(namespace, method, payload)
        return (
            response
            if response and response[mc.KEY_HEADER][mc.KEY_METHOD] != mc.METHOD_ERROR
            else None
        )

    @property
    @abc.abstractmethod
    def tz(self) -> tzinfo:
        return None

    @abc.abstractmethod
    def _get_device_info_name_key(self) -> str:
        return ""

    @abc.abstractmethod
    def _get_internal_name(self) -> str:
        return ""

    def _set_online(self):
        self.log(DEBUG, "back online!")
        self._online = True

    def _set_offline(self):
        self.log(DEBUG, "going offline!")
        self._online = False
        for entity in self.entities.values():
            entity.set_unavailable()


class SystemDebugPollingStrategy(PollingStrategy):
    """
    Polling strategy for NS_APPLIANCE_SYSTEM_DEBUG. This
    query, beside carrying some device info, is only useful for us
    in order to see if the device reports it is mqtt-connected
    and allows us to update the MQTT connection state. The whole
    polling strategy is only added at runtime when the device has
    a corresponding cloud profile and conf_protocol is CONF_PROTOCOL_AUTO
    it will then kick in only if we're not (yet) mqtt connected
    but we should
    """

    async def async_poll(self, epoch: float, namespace: str | None):
        device = self.device
        if not device._mqtt_active:
            await device.async_request_poll(self)


class MerossDevice(MerossDeviceBase):
    """
    Generic protocol handler class managing the physical device stack/state
    """

    # these are set from ConfigEntry
    config: DeviceConfigType
    polling_period: int
    _polling_delay: int
    conf_protocol: str
    pref_protocol: str
    curr_protocol: str
    # other default property values
    _tzinfo: ZoneInfo | None  # smart cache of device tzinfo
    _unsub_polling_callback: asyncio.TimerHandle | None
    entity_dnd: MerossEntity
    sensor_protocol: ProtocolSensor
    sensor_signal_strength: MLSensor
    update_firmware: MLUpdate | None

    RE_PATTERN_MATCH_UUID = re.compile(r"/.+/(.*)/.+")

    __slots__ = (
        "polling_period",
        "_polling_delay",
        "conf_protocol",
        "pref_protocol",
        "curr_protocol",
        "descriptor",
        "needsave",
        "device_timestamp",
        "device_timedelta",
        "device_timedelta_log_epoch",
        "device_timedelta_config_epoch",
        "device_debug",
        "device_response_size_max",
        "lastrequest",
        "lastresponse",
        "_has_issue_id",
        "_cloud_profile",
        "_mqtt_connection",  # we're binded to an MQTT profile/broker
        "_mqtt_connected",  # the broker is online/connected
        "_mqtt_publish",  # the broker accepts 'publish' (cloud broker conf might disable publishing)
        "_mqtt_active",  # the broker receives valid traffic i.e. the device is 'mqtt' reachable
        "_mqtt_lastrequest",
        "_mqtt_lastresponse",
        "_http",  # cached MerossHttpClient
        "_http_active",  # HTTP is 'online' i.e. reachable
        "_http_lastrequest",
        "_http_lastresponse",
        "_trace_file",
        "_trace_future",
        "_trace_data",
        "_trace_endtime",
        "_trace_ability_iter",
        "namespace_handlers",
        "polling_strategies",
        "_unsub_polling_callback",
        "_queued_smartpoll_requests",
        "_multiple_len",
        "_multiple_len_max",
        "_multiple_requests",
        "_multiple_response_size",
        "_tzinfo",
        "_timezone_next_check",
        "entity_dnd",
        "sensor_protocol",
        "sensor_signal_strength",
        "update_firmware",
    )

    def __init__(
        self,
        descriptor: MerossDeviceDescriptor,
        config_entry: ConfigEntry,
    ):
        self.descriptor = descriptor
        self.needsave = False
        self.device_timestamp: int = 0
        self.device_timedelta = 0
        self.device_timedelta_log_epoch = 0
        self.device_timedelta_config_epoch = 0
        self.device_debug = {}
        self.device_response_size_max = 5000
        self.lastrequest = 0.0
        self.lastresponse = 0.0
        self._has_issue_id = None
        self._cloud_profile: MerossCloudProfile | None = None
        self._mqtt_connection: MQTTConnection | None = None
        self._mqtt_connected: MQTTConnection | None = None
        self._mqtt_publish: MQTTConnection | None = None
        self._mqtt_active: MQTTConnection | None = None
        self._mqtt_lastrequest = 0
        self._mqtt_lastresponse = 0
        self._http: MerossHttpClient | None = None
        self._http_active: MerossHttpClient | None = None
        self._http_lastrequest = 0
        self._http_lastresponse = 0
        self._trace_file: TextIOWrapper | None = None
        self._trace_future: asyncio.Future | None = None
        self._trace_data: list | None = None
        self._trace_endtime = 0
        self._trace_ability_iter = None
        self.namespace_handlers: dict[str, NamespaceHandler] = {}
        self.polling_strategies: dict[str, PollingStrategy] = {}
        # TODO: try to cache the system.all payload size in order to avoid the json_dumps
        PollingStrategy(self, mc.NS_APPLIANCE_SYSTEM_ALL).response_size = (
            len(json_dumps(descriptor.all)) + PARAM_HEADER_SIZE
        )
        self._unsub_polling_callback = None
        self._queued_smartpoll_requests = 0
        ability: typing.Final = descriptor.ability
        self._multiple_len = ability.get(mc.NS_APPLIANCE_CONTROL_MULTIPLE, {}).get(
            "maxCmdNum", 0
        )
        self._multiple_len_max: typing.Final = self._multiple_len
        self._multiple_requests: list[MerossRequestType] = []
        self._multiple_response_size = PARAM_HEADER_SIZE
        # Message handling is actually very hybrid:
        # when a message (device reply or originated) is received it gets routed to the
        # device instance in 'receive'. Here, it was traditionally parsed with a
        # switch structure against the different expected namespaces.
        # Now the architecture, while still in place, is being moved to handler methods
        # which are looked up by inspecting self for a proper '_handler_{namespace}' signature
        # This signature could be added at runtime or (better I guess) could be added by
        # dedicated mixin classes used to build the actual device class when the device is setup
        # (see __init__.MerossApi.build_device)
        # The handlers dictionary is anyway parsed first and could override a build-time handler.
        # The dicionary keys are Meross namespaces matched against when the message enters the handling
        # self.handlers: Dict[str, Callable] = {} actually disabled!

        self._tzinfo = None
        self._timezone_next_check = (
            0 if mc.NS_APPLIANCE_SYSTEM_TIME in ability else PARAM_INFINITE_EPOCH
        )
        """Indicates the (next) time we shoulc to perform a check (only when localmqtt)
        in order to see if the device has correct timezone/dst configuration"""

        # base init after setting some key properties needed for logging
        super().__init__(
            config_entry.data[CONF_DEVICE_ID],
            config_entry,
            default_name=descriptor.productname,
            model=descriptor.productmodel,
            hw_version=descriptor.hardwareVersion,
            sw_version=descriptor.firmwareVersion,
            connections={
                (device_registry.CONNECTION_NETWORK_MAC, descriptor.macAddress)
            },
        )

        self._update_config()
        self.curr_protocol = self.pref_protocol

        if mc.NS_APPLIANCE_SYSTEM_DNDMODE in ability:
            from .light import MLDNDLightEntity

            self.entity_dnd = MLDNDLightEntity(self)
            EntityPollingStrategy(self, mc.NS_APPLIANCE_SYSTEM_DNDMODE, self.entity_dnd)
        else:
            self.entity_dnd = MerossFakeEntity  # type: ignore

        self.sensor_protocol = ProtocolSensor(self)

        if mc.NS_APPLIANCE_SYSTEM_RUNTIME in ability:
            self.sensor_signal_strength = sensor_signal_strength = MLSensor(
                self, None, "signal_strength", None
            )
            sensor_signal_strength._attr_entity_category = (
                MLSensor.EntityCategory.DIAGNOSTIC
            )
            sensor_signal_strength._attr_native_unit_of_measurement = PERCENTAGE
            sensor_signal_strength._attr_icon = "mdi:wifi"
            EntityPollingStrategy(
                self, mc.NS_APPLIANCE_SYSTEM_RUNTIME, sensor_signal_strength
            )
        else:
            self.sensor_signal_strength = MerossFakeEntity  # type: ignore

        # the update entity will only be instantiated 'on demand' since
        # we might not have this for devices not related to a cloud profile
        self.platforms[MLUpdate.PLATFORM] = None
        self.update_firmware = None

        for _key, _payload in descriptor.digest.items():
            # _init_xxxx methods provided by mixins
            _init_method_name = f"_init_{_key}"
            if _init := getattr(self, _init_method_name, None):
                if isinstance(_payload, list):
                    for p in _payload:
                        with self.exception_warning(_init_method_name):
                            _init(p)
                else:
                    with self.exception_warning(_init_method_name):
                        _init(_payload)

    # interface: Loggable
    def log(self, level: int, msg: str, *args, **kwargs):
        LOGGER.log(level, f"MerossDevice({self.name}): {msg}", *args, **kwargs)
        if self._trace_file:
            self._trace(time(), msg % args, logging_getLevelName(level), "LOG")

    def warning(self, msg: str, *args, **kwargs):
        LOGGER.warning(f"MerossDevice({self.name}): {msg}", *args, **kwargs)
        if self._trace_file:
            self._trace(time(), msg % args, "WARNING", "LOG")

    # interface: EntityManager
    @callback
    async def entry_update_listener(
        self, hass: HomeAssistant, config_entry: ConfigEntry
    ):
        await super().entry_update_listener(hass, config_entry)
        self._update_config()

        self._check_mqtt_connection_attach()

        if self.conf_protocol is not CONF_PROTOCOL_AUTO:
            if self.curr_protocol is not self.conf_protocol:
                self._switch_protocol(self.conf_protocol)

        if http := self._http:
            if self.conf_protocol is CONF_PROTOCOL_MQTT:
                self._http = self._http_active = None
                self.sensor_protocol.update_attr_inactive(ProtocolSensor.ATTR_HTTP)
            else:
                http.key = self.key
                if host := self.host:
                    http.host = host

        # When updating ConfigEntry we always reset the timeout
        # so the trace will (eventually) restart
        if self._trace_file:
            self._trace_close()
        self._trace_open_check()
        # config_entry update might come from DHCP or OptionsFlowHandler address update
        # so we'll eventually retry querying the device
        if not self._online:
            self.request(*get_default_arguments(mc.NS_APPLIANCE_SYSTEM_ALL))

    # interface: MerossDeviceBase
    async def async_shutdown(self):
        if self._trace_file:
            self._trace_close()
        if self._mqtt_connection:
            self._mqtt_connection.detach(self)
        if self._cloud_profile:
            self._cloud_profile.unlink(self)
        while self._unsub_polling_callback is None:
            # wait for the polling loop to finish in case
            await asyncio.sleep(1)
        self._unsub_polling_callback.cancel()
        self._unsub_polling_callback = None
        self.polling_strategies.clear()
        self.namespace_handlers.clear()
        await super().async_shutdown()
        ApiProfile.devices[self.id] = None
        self.entity_dnd = None  # type: ignore
        self.sensor_signal_strength = None  # type: ignore
        self.sensor_protocol = None  # type: ignore
        self.update_firmware = None

    async def async_request(
        self,
        namespace: str,
        method: str,
        payload: MerossPayloadType,
        response_callback: ResponseCallbackType | None = None,
    ) -> MerossMessageType | None:
        """
        route the request through MQTT or HTTP to the physical device.
        callback will be called on successful replies and actually implemented
        only when HTTPing SET requests. On MQTT we rely on async PUSH and SETACK to manage
        confirmation/status updates
        """
        self.lastrequest = time()
        mqttfailed = False
        if self.curr_protocol is CONF_PROTOCOL_MQTT:
            if self._mqtt_publish:
                if response := await self.async_mqtt_request(
                    namespace, method, payload, response_callback
                ):
                    return response

                mqttfailed = True

            # MQTT not connected or not allowing publishing
            if self.conf_protocol is CONF_PROTOCOL_MQTT:
                return None
            # protocol is AUTO
            self._switch_protocol(CONF_PROTOCOL_HTTP)

        # curr_protocol is HTTP
        if response := await self.async_http_request(
            namespace, method, payload, response_callback, attempts=3
        ):
            return response

        if (
            self._mqtt_active
            and self._mqtt_publish
            and (self.conf_protocol is CONF_PROTOCOL_AUTO)
            and not mqttfailed
        ):
            return await self.async_mqtt_request(
                namespace, method, payload, response_callback
            )

        return None

    def _get_device_info_name_key(self) -> str:
        return mc.KEY_DEVNAME

    def _get_internal_name(self) -> str:
        return self.descriptor.productname

    def _set_online(self):
        super()._set_online()
        self._polling_delay = self.polling_period
        self.sensor_protocol.update_connected()
        # retrigger the polling loop since we're already
        # scheduling an immediate async_request_updates.
        # This is needed to avoid startup staggering and also
        # as an optimization against asynchronous onlining events (on MQTT)
        # which could come anytime and so the (next)
        # polling might be too early
        if self._unsub_polling_callback:
            # might be None when we're already inside a polling loop
            self._unsub_polling_callback.cancel()
            self._unsub_polling_callback = schedule_async_callback(
                ApiProfile.hass, self._polling_delay, self._async_polling_callback
            )

    def _set_offline(self):
        super()._set_offline()
        self._polling_delay = self.polling_period
        self._mqtt_active = self._http_active = None
        for strategy in self.polling_strategies.values():
            strategy.lastrequest = 0

    # interface: self
    @property
    def host(self):
        return self.config.get(CONF_HOST) or self.descriptor.innerIp

    @property
    def profile_id(self):
        profile_id = self.descriptor.userId
        return (
            profile_id if profile_id in ApiProfile.profiles else CONF_PROFILE_ID_LOCAL
        )

    @property
    def tz(self) -> tzinfo:
        tz_name = self.descriptor.timezone
        if not tz_name:
            return timezone.utc
        if self._tzinfo and (self._tzinfo.key == tz_name):
            return self._tzinfo
        try:
            self._tzinfo = ZoneInfo(tz_name)
            return self._tzinfo
        except Exception:
            self.warning(
                "unable to load timezone info for %s - check your python environment",
                tz_name,
                timeout=14400,
            )
            self._tzinfo = None
        return timezone.utc

    @property
    def mqtt_locallyactive(self):
        """
        reports if the device is actively paired to a private (non-meross) MQTT
        in order to decide if we can/should send over a local MQTT with good
        chances of success.
        we should also check if the _mqtt_connection is 'publishable' but
        at the moment the MerossApi MQTTConnection doesn't allow disabling it
        """
        return self._mqtt_active and self._mqtt_active.profile is ApiProfile.api

    @property
    def mqtt_broker(self) -> tuple[str, int]:
        # deciding which broker to connect to might prove to be hard
        # since devices might fail-over the mqtt connection between 2 hosts
        def _safe_port(p_dict: dict, key: str) -> int:
            try:
                return int(p_dict[key]) or mc.MQTT_DEFAULT_PORT
            except Exception:
                return mc.MQTT_DEFAULT_PORT

        if p_debug := self.device_debug:
            # we have 'current' connection info so this should be very trustable
            with self.exception_warning(
                "mqtt_broker - parsing current brokers info", timeout=10
            ):
                p_cloud = p_debug[mc.KEY_CLOUD]
                active_server = p_cloud[mc.KEY_ACTIVESERVER]
                if active_server == p_cloud[mc.KEY_MAINSERVER]:
                    return str(active_server), _safe_port(p_cloud, mc.KEY_MAINPORT)
                elif active_server == p_cloud[mc.KEY_SECONDSERVER]:
                    return str(active_server), _safe_port(p_cloud, mc.KEY_SECONDPORT)

        fw = self.descriptor.firmware
        return str(fw[mc.KEY_SERVER]), _safe_port(fw, mc.KEY_PORT)

    def start(self):
        # called by async_setup_entry after the entities have been registered
        # here we'll register mqtt listening (in case) and start polling after
        # the states have been eventually restored (some entities need this)
        self._check_mqtt_connection_attach()
        # (eventually) open the trace before setting the _unsub_polling_callback
        # so the trace doesn't start dumping namespaces before the initial poll
        self._trace_open_check()
        self._unsub_polling_callback = schedule_async_callback(
            ApiProfile.hass, 0, self._async_polling_callback
        )

    def get_device_datetime(self, epoch):
        """
        given the epoch (utc timestamp) returns the datetime
        in device local timezone
        """
        return datetime_from_epoch(epoch, self.tz)

    async def async_request_poll(self, strategy: PollingStrategy):
        if self._multiple_len and (
            strategy.response_size < self.device_response_size_max
        ):
            # device supports NS_APPLIANCE_CONTROL_MULTIPLE namespace
            # so we pack this request
            multiple_response_size = (
                self._multiple_response_size + strategy.response_size
            )
            if multiple_response_size > self.device_response_size_max:
                await self.async_request_flush()
                multiple_response_size = PARAM_HEADER_SIZE + strategy.response_size
            self._multiple_requests.append(strategy.request)
            self._multiple_response_size = multiple_response_size
            self._multiple_len -= 1
            if self._multiple_len:
                return
            await self.async_request_flush()
        else:
            await self.async_request(*strategy.request)

    async def async_request_smartpoll(
        self,
        strategy: PollingStrategy,
        epoch: float,
        *,
        cloud_queue_max: int = 1,
    ):
        if (self.curr_protocol is CONF_PROTOCOL_MQTT) and (not self.mqtt_locallyactive):
            # the request would go over cloud mqtt
            if (self._queued_smartpoll_requests >= cloud_queue_max) or (
                (epoch - strategy.lastrequest) < strategy.polling_period_cloud
            ):
                return False
        strategy.lastrequest = epoch
        await self.async_request_poll(strategy)
        return True

    async def async_request_flush(self):
        multiple_requests = self._multiple_requests
        multiple_response_size = self._multiple_response_size
        self._multiple_len = self._multiple_len_max
        self._multiple_requests = []
        self._multiple_response_size = PARAM_HEADER_SIZE

        requests_len = len(multiple_requests)
        while self.online and requests_len:
            if requests_len == 1:
                await self.async_request_ack(*(multiple_requests[0]))
                return

            multiple = [
                build_message(
                    *request,
                    self.key,
                    mc.MANUFACTURER,
                )
                for request in multiple_requests
            ]
            if not (
                response := await self.async_request_ack(
                    mc.NS_APPLIANCE_CONTROL_MULTIPLE,
                    mc.METHOD_SET,
                    {mc.KEY_MULTIPLE: multiple},
                )
            ):
                return  # likely offline

            multiple_responses = response[mc.KEY_PAYLOAD][mc.KEY_MULTIPLE]
            responses_len = len(multiple_responses)
            if MEROSSDEBUG:
                self.log(
                    DEBUG,
                    "Appliance.Control.Multiple requests=%d (responses=%d) expected size=%d (actual=%d)",
                    requests_len,
                    responses_len,
                    multiple_response_size,
                    len(json_dumps(response)),
                )
            message: MerossMessageType
            if responses_len == requests_len:
                # faster shortcut
                for message in multiple_responses:
                    m_header = message[mc.KEY_HEADER]
                    self._handle(
                        m_header[mc.KEY_NAMESPACE],
                        m_header[mc.KEY_METHOD],
                        m_header,
                        message[mc.KEY_PAYLOAD],
                    )
                return
            # the requests payload was too big and the response was
            # truncated. the http client tried to 'recover' by discarding
            # the incomplete payloads so we'll check what's missing
            for message in multiple_responses:
                m_header = message[mc.KEY_HEADER]
                namespace = m_header[mc.KEY_NAMESPACE]
                self._handle(
                    namespace,
                    m_header[mc.KEY_METHOD],
                    m_header,
                    message[mc.KEY_PAYLOAD],
                )
                for request in multiple_requests:
                    if request[0] == namespace:
                        multiple_requests.remove(request)
                        break
            # and re-issue the missing ones
            requests_len = len(multiple_requests)
            multiple_response_size = -1  # logging purpose

    async def async_request_updates(self, epoch: float, namespace: str | None):
        """
        This is a 'versatile' polling strategy called on timer
        or when the device comes online (passing in the received namespace)
        'namespace' is 'None' when we're handling a scheduled polling when
        the device is online. When 'namespace' is not 'None' it represents the event
        of the device coming online following a succesful received message. This is
        likely to be 'NS_ALL', since it's the only message we request when offline.
        If we're connected to an MQTT broker anyway it could be any 'PUSH' message.
        We'll use _queued_smartpoll_requests to track how many polls went through
        over MQTT for this cycle in order to only send 1 for each if we're
        binded to a cloud MQTT broker (in order to reduce bursts).
        If a poll request is discarded because of this, it should go through
        on the next polling cycle. This will 'spread' smart requests over
        subsequent polls
        """
        self._queued_smartpoll_requests = 0
        for _strategy in self.polling_strategies.values():
            if not self._online:
                break
            if namespace != _strategy.namespace:
                await _strategy.async_poll(epoch, namespace)

        await self.async_request_flush()

    def receive(self, header: MerossHeaderType, payload: MerossPayloadType, protocol):
        """
        default (received) message handling entry point
        """
        self.lastresponse = epoch = time()
        namespace = header[mc.KEY_NAMESPACE]
        method = header[mc.KEY_METHOD]

        if self._trace_file:
            self._trace(epoch, payload, namespace, method, protocol, TRACE_DIRECTION_RX)
        # we'll use the device timestamp to 'align' our time to the device one
        # this is useful for metered plugs reporting timestamped energy consumption
        # and we want to 'translate' this timings in our (local) time.
        # We ignore delays below PARAM_TIMESTAMP_TOLERANCE since
        # we'll always be a bit late in processing
        self.device_timestamp: int = header[mc.KEY_TIMESTAMP]
        device_timedelta = epoch - self.device_timestamp
        if abs(device_timedelta) > PARAM_TIMESTAMP_TOLERANCE:
            if (
                abs(self.device_timedelta - device_timedelta)
                > PARAM_TIMESTAMP_TOLERANCE
            ):
                # big step so we're not averaging
                self.device_timedelta = device_timedelta
            else:  # average the sampled timedelta
                self.device_timedelta = (
                    4 * self.device_timedelta + device_timedelta
                ) / 5
            self._config_device_timestamp(epoch)
        else:
            self.device_timedelta = 0

        if MEROSSDEBUG:
            # it appears sometimes the devices
            # send an incorrect signature hash
            # but at the moment this is unlikely to be critical
            sign = get_message_signature(
                header[mc.KEY_MESSAGEID], self.key, header[mc.KEY_TIMESTAMP]
            )
            if sign != header[mc.KEY_SIGN]:
                self.warning(
                    "received signature error: computed=%s, header=%s",
                    sign,
                    json_dumps(header),
                )

        if not self._online:
            self._set_online()
            ApiProfile.hass.async_create_task(
                self.async_request_updates(epoch, namespace)
            )

        return self._handle(namespace, method, header, payload)

    def _handle(
        self,
        namespace: str,
        method: str,
        header: MerossHeaderType,
        payload: MerossPayloadType,
    ):
        if method == mc.METHOD_ERROR:
            self.warning(
                "protocol error: namespace = '%s' payload = '%s'",
                namespace,
                json_dumps(payload),
                timeout=14400,
            )
            return
        elif method == mc.METHOD_SETACK:
            # SETACK generally doesn't carry any state/info so it is
            # no use parsing..moreover, our callbacks system is full
            # in place so we have no need to further process
            return

        if not (handler := self.namespace_handlers.get(namespace)):
            handler = NamespaceHandler(self, namespace)

        handler.lastrequest = self.lastresponse  # type: ignore
        handler.handler(header, payload)  # type: ignore

    def _handle_undefined(self, header: MerossHeaderType, payload: MerossPayloadType):
        self.log(
            DEBUG,
            "handler undefined for method:(%s) namespace:(%s) payload:(%s)",
            header[mc.KEY_METHOD],
            header[mc.KEY_NAMESPACE],
            obfuscated_dict_copy(payload),
        )

    def _parse__generic(self, key: str, payload, entitykey: str | None = None):
        if isinstance(payload, dict):
            # we'll use an 'unsafe' access to payload[mc.KEY_CHANNEL]
            # so to better diagnose issues with non-standard payloads
            # we were previously using a safer approach but that could hide
            # unforeseen behaviours
            entity = self.entities[
                payload[mc.KEY_CHANNEL]
                if entitykey is None
                else f"{payload[mc.KEY_CHANNEL]}_{entitykey}"
            ]
            getattr(entity, f"_parse_{key}", entity._parse_undefined)(payload)
        elif isinstance(payload, list):
            for p_channel in payload:
                self._parse__generic(key, p_channel, entitykey)

    def _handle_generic(self, header: MerossHeaderType, payload: MerossPayloadType):
        """
        This is a basic implementation for dynamic protocol handlers
        since most of the payloads just need to extract a key and
        pass along to entities
        """
        key = get_namespacekey(header[mc.KEY_NAMESPACE])
        self._parse__generic(key, payload[key])

    def _parse__array(self, key: str, payload):
        # optimized version for well-known payloads which carry channel structs
        # this will direct the parsing to the entity keyed by channel alone
        for p_channel in payload:
            entity = self.entities[p_channel[mc.KEY_CHANNEL]]
            getattr(entity, f"_parse_{key}", entity._parse_undefined)(p_channel)

    def _parse__array_key(self, key: str, payload, entitykey: str):
        # optimized version for well-known payloads which carry channel structs
        # this will direct the parsing to the entity keyed by channel and entitykey
        for p_channel in payload:
            entity = self.entities[f"{p_channel[mc.KEY_CHANNEL]}_{entitykey}"]
            getattr(entity, f"_parse_{key}", entity._parse_undefined)(p_channel)

    def _handle_generic_array(
        self, header: MerossHeaderType, payload: MerossPayloadType
    ):
        """
        This is a basic implementation for dynamic protocol handlers
        since most of the payloads just need to extract a key and
        pass along to entities
        """
        key = get_namespacekey(header[mc.KEY_NAMESPACE])
        self._parse__array(key, payload[key])

    def _handle_Appliance_Control_Bind(self, header: dict, payload: dict):
<<<<<<< HEAD
        """
        this transaction was observed on a trace from a msh300hk
        the device keeps sending 'SET'-'Bind' so I'm trying to
        kindly answer a 'SETACK'
        assumption is we're working on mqtt
        """
        if self.mqtt_locallyactive and (header[mc.KEY_METHOD] == mc.METHOD_SET):
            self.mqtt_request(
                mc.NS_APPLIANCE_CONTROL_BIND,
                mc.METHOD_SETACK,
                {},
                None,
                header[mc.KEY_MESSAGEID],
            )
=======
        # processed at the MQTTConnection message handling
        pass
>>>>>>> 21bde26e

    def _handle_Appliance_System_Ability(self, header: dict, payload: dict):
        # This should only be requested when we want to update a config_entry
        # (needsave == True) due to a detected fw change or whatever in NS_ALL
        # Before saving, we're checking the abilities did (or didn't) change too
        # If abilities were changed since our init (due to a device fw update likely)
        # we'll reload the config entry because a lot of initialization depends
        # on this and it's hard to change it 'on the fly'
        # This is, overall, an async transaction so we're prepared for
        # this message coming in even when requested from other transactions
        # like device identification or service (meross_lan.request) invocation
        descr = self.descriptor
        oldability = descr.ability
        newability: dict = payload[mc.KEY_ABILITY]
        if oldability != newability:
            self.needsave = True
            oldabilities = oldability.keys()
            newabilities = newability.keys()
            self.warning(
                "Trying schedule device configuration reload since the abilities changed (added: %s - removed: %s)",
                str(newabilities - oldabilities),
                str(oldabilities - newabilities),
            )
            self.schedule_entry_reload()

        if self.needsave:
            self.needsave = False
            with self.exception_warning("ConfigEntry update"):
                entries = ApiProfile.hass.config_entries
                if entry := entries.async_get_entry(self.config_entry_id):
                    data = dict(entry.data)
                    data[CONF_TIMESTAMP] = time()  # force ConfigEntry update..
                    data[CONF_PAYLOAD][mc.KEY_ALL] = descr.all
                    data[CONF_PAYLOAD][mc.KEY_ABILITY] = newability
                    entries.async_update_entry(entry, data=data)

    def _handle_Appliance_System_All(self, header: dict, payload: dict):
        # see issue #341. In case we receive a formally correct response from a
        # mismatched device we should stop everything and obviously don't update our
        # ConfigEntry. Here we check first the identity of the device sending this payload
        # in order to not mess our configuration. All in all this check should be not
        # needed since the only reasonable source of 'device mismatch' is the HTTP protocol
        # which is already guarded in our async_http_request
        if self._check_uuid_mismatch(
            payload[mc.KEY_ALL][mc.KEY_SYSTEM][mc.KEY_HARDWARE][mc.KEY_UUID]
        ):
            return
        elif self._has_issue_id:
            issue_registry.async_delete_issue(
                ApiProfile.hass,
                DOMAIN,
                self._has_issue_id,
            )
            self._has_issue_id = None

        descr = self.descriptor
        oldfirmware = descr.firmware
        descr.update(payload)

        if oldfirmware != descr.firmware:
            self.needsave = True
            if update_firmware := self.update_firmware:
                # self.update_firmware is dynamically created only when the cloud api
                # reports a newer fw
                update_firmware._attr_installed_version = descr.firmwareVersion
                if update_firmware._hass_connected:
                    update_firmware._async_write_ha_state()

        if self.conf_protocol is CONF_PROTOCOL_AUTO:
            if self._mqtt_active:
                if not is_device_online(descr.system):
                    self._mqtt_active = None
                    self.sensor_protocol.update_attr_inactive(ProtocolSensor.ATTR_MQTT)
            elif self._mqtt_connected and is_device_online(descr.system):
                if self._mqtt_connected.broker == self.mqtt_broker:
                    self._mqtt_active = self._mqtt_connected
                    self.sensor_protocol.update_attr_active(ProtocolSensor.ATTR_MQTT)

        for _key, _value in descr.digest.items():
            if _parse := getattr(self, f"_parse_{_key}", None):
                _parse(_value)
        # older firmwares (MSS110 with 1.1.28) look like
        # carrying 'control' instead of 'digest'
        if isinstance(p_control := descr.all.get(mc.KEY_CONTROL), dict):
            for _key, _value in p_control.items():
                if _parse := getattr(self, f"_parse_{_key}", None):
                    _parse(_value)

        if self.needsave:
            # fw update or whatever might have modified the device abilities.
            # we refresh the abilities list before saving the new config_entry
            self.request(*get_default_arguments(mc.NS_APPLIANCE_SYSTEM_ABILITY))

    def _handle_Appliance_System_Clock(self, header: dict, payload: dict):
        # processed at the MQTTConnection message handling
        pass

    def _handle_Appliance_System_Debug(self, header: dict, payload: dict):
        self.device_debug = p_debug = payload[mc.KEY_DEBUG]
        self.sensor_signal_strength.update_state(p_debug[mc.KEY_NETWORK][mc.KEY_SIGNAL])

    def _handle_Appliance_System_DNDMode(self, header: dict, payload: dict):
        self.entity_dnd.update_onoff(payload[mc.KEY_DNDMODE][mc.KEY_MODE])

    def _handle_Appliance_System_Runtime(self, header: dict, payload: dict):
        self.sensor_signal_strength.update_state(payload[mc.KEY_RUNTIME][mc.KEY_SIGNAL])

    def _handle_Appliance_System_Time(self, header: dict, payload: dict):
        if header[mc.KEY_METHOD] == mc.METHOD_PUSH:
            self.descriptor.update_time(payload[mc.KEY_TIME])

    def mqtt_receive(self, header: MerossHeaderType, payload: MerossPayloadType):
        assert self._mqtt_connected and (self.conf_protocol is not CONF_PROTOCOL_HTTP)
        if not self._mqtt_active:
            self._mqtt_active = self._mqtt_connected
            if self._online:
                self.sensor_protocol.update_attr_active(ProtocolSensor.ATTR_MQTT)
        if self.curr_protocol is not CONF_PROTOCOL_MQTT:
            if (self.pref_protocol is CONF_PROTOCOL_MQTT) or (not self._http_active):
                self._switch_protocol(CONF_PROTOCOL_MQTT)
        self.receive(header, payload, CONF_PROTOCOL_MQTT)
        self._mqtt_lastresponse = self.lastresponse

    def mqtt_attached(self, mqtt_connection: MQTTConnection):
        self.log(DEBUG, "mqtt_attached to %s", mqtt_connection.logtag)
        self._mqtt_connection = mqtt_connection
        if mqtt_connection.mqtt_is_connected:
            self.mqtt_connected()

    def mqtt_detached(self):
        assert self._mqtt_connection
        self.log(DEBUG, "mqtt_detached from %s", self._mqtt_connection.logtag)
        if self._mqtt_connected:
            self.mqtt_disconnected()
        self._mqtt_connection = None

    def mqtt_connected(self):
        _mqtt_connection = self._mqtt_connection
        assert _mqtt_connection
        self.log(DEBUG, "mqtt_connected to %s:%d", *_mqtt_connection.broker)
        self._mqtt_connected = _mqtt_connection
        if _mqtt_connection.allow_mqtt_publish:
            self._mqtt_publish = _mqtt_connection
            if not self._online and self._unsub_polling_callback:
                # reschedule immediately
                self._unsub_polling_callback.cancel()
                self._unsub_polling_callback = schedule_async_callback(
                    ApiProfile.hass, 0, self._async_polling_callback
                )

        elif self.conf_protocol is CONF_PROTOCOL_MQTT:
            self.warning(
                "MQTT connection doesn't allow publishing - device will not be able send commands",
                timeout=14400,
            )
        self.sensor_protocol.update_attr_active(ProtocolSensor.ATTR_MQTT_BROKER)

    def mqtt_disconnected(self):
        assert self._mqtt_connection
        self.log(DEBUG, "mqtt_disconnected from %s:%d", *self._mqtt_connection.broker)
        self._mqtt_connected = self._mqtt_publish = self._mqtt_active = None
        if self.curr_protocol is CONF_PROTOCOL_MQTT:
            if self.conf_protocol is CONF_PROTOCOL_AUTO:
                self._switch_protocol(CONF_PROTOCOL_HTTP)
                return
            # conf_protocol should be CONF_PROTOCOL_MQTT:
            elif self._online:
                self._set_offline()
                return
        # run this at the end so it will not double flush
        self.sensor_protocol.update_attrs_inactive(
            ProtocolSensor.ATTR_MQTT_BROKER, ProtocolSensor.ATTR_MQTT
        )

    def mqtt_request(
        self,
        namespace: str,
        method: str,
        payload: dict,
        response_callback: ResponseCallbackType | None = None,
        messageid: str | None = None,
    ):
        return ApiProfile.hass.async_create_task(
            self.async_mqtt_request(
                namespace, method, payload, response_callback, messageid
            )
        )

    async def async_mqtt_request(
        self,
        namespace: str,
        method: str,
        payload: dict,
        response_callback: ResponseCallbackType | None = None,
        messageid: str | None = None,
    ) -> MerossMessageType | None:
        if not self._mqtt_publish:
            # even if we're smart enough to not call async_mqtt_request when no mqtt
            # available, it could happen we loose that when asynchronously coming here
            self.log(
                DEBUG,
                "attempting to use async_mqtt_request with no publishing profile",
            )
            return None
        self._mqtt_lastrequest = time()
        if self._trace_file:
            self._trace(
                self._mqtt_lastrequest,
                payload,
                namespace,
                method,
                CONF_PROTOCOL_MQTT,
                TRACE_DIRECTION_TX,
            )
        self._queued_smartpoll_requests += 1
        return await self._mqtt_publish.async_mqtt_publish(
            self.id, namespace, method, payload, self.key, response_callback, messageid
        )

    async def async_http_request(
        self,
        namespace: str,
        method: str,
        payload: dict,
        response_callback: ResponseCallbackType | None = None,
        attempts: int = 1,
    ) -> MerossMessageType | None:
        with self.exception_warning(
            "async_http_request %s %s",
            method,
            namespace,
            timeout=14400,
        ):
            if not (http := self._http):
                http = MerossHttpClient(
                    self.host,  # type: ignore
                    self.key,
                    async_get_clientsession(ApiProfile.hass),
                    LOGGER
                    if MEROSSDEBUG and MEROSSDEBUG.http_client_log_enable
                    else None,
                )
                self._http = http

            for attempt in range(attempts):
                # since we get 'random' connection errors, this is a retry attempts loop
                # until we get it done. We'd want to break out early on specific events tho (Timeouts)
                self._http_lastrequest = time()
                if self._trace_file:
                    self._trace(
                        self._http_lastrequest,
                        payload,
                        namespace,
                        method,
                        CONF_PROTOCOL_HTTP,
                        TRACE_DIRECTION_TX,
                    )
                try:
                    response = await http.async_request(namespace, method, payload)
                    break
                except JSONDecodeError as jsonerror:
                    # this could happen when the response carries a truncated payload
                    # and might be due to an 'hard' limit in the capacity of the
                    # device http output buffer (when the response is too long)
                    self.log_exception(
                        DEBUG,
                        jsonerror,
                        "async_http_request %s %s attempt(%d)",
                        method,
                        namespace,
                        attempt,
                    )
                    response_text = jsonerror.doc
                    response_text_len_safe = int(len(response_text) * 0.9)
                    error_pos = jsonerror.pos
                    if error_pos > response_text_len_safe:
                        # the error happened because of truncated json payload
                        self.device_response_size_max = response_text_len_safe
                        if namespace == mc.NS_APPLIANCE_CONTROL_MULTIPLE:
                            # try to recover by discarding the incomplete
                            # message at the end
                            trunc_pos = response_text.rfind(',{"header":')
                            if trunc_pos != -1:
                                response_text = response_text[0:trunc_pos] + "]}}"
                                response: MerossMessageType = json_loads(response_text)
                                break

                    return None
                except Exception as exception:
                    self.log_exception(
                        DEBUG,
                        exception,
                        "async_http_request %s %s attempt(%d)",
                        method,
                        namespace,
                        attempt,
                    )
                    if not self._online:
                        return None
                    if self._http_active and namespace is mc.NS_APPLIANCE_SYSTEM_ALL:
                        self._http_active = None
                        self.sensor_protocol.update_attr_inactive(
                            ProtocolSensor.ATTR_HTTP
                        )
                    if isinstance(exception, asyncio.TimeoutError):
                        return None
                    await asyncio.sleep(0.1)  # wait a bit before re-issuing request
            else:
                return None

            r_header = response[mc.KEY_HEADER]
            r_payload = response[mc.KEY_PAYLOAD]
            # add a sanity check here since we have some issues (#341)
            # that might be related to misconfigured devices where the
            # host address points to a different device than configured.
            # Our current device.id in fact points (or should) to the uuid discovered
            # in configuration but if by chance the device changes ip and we miss
            # the dynamic change (eitehr dhcp not working or HA down while dhcp updating)
            # we might end up with our configured host pointing to a different device
            # and this might (unluckily) be another Meross with the same key
            # so it could rightly respond here. This shouldnt happen over MQTT
            # since the device.id is being taken care of by the routing mechanism
            match_uuid = self.RE_PATTERN_MATCH_UUID.search(r_header[mc.KEY_FROM])
            if match_uuid and self._check_uuid_mismatch(match_uuid.group(1)):
                return None

            if not self._http_active:
                self._http_active = http
                self.sensor_protocol.update_attr_active(ProtocolSensor.ATTR_HTTP)
            if self.curr_protocol is not CONF_PROTOCOL_HTTP:
                if (self.pref_protocol is CONF_PROTOCOL_HTTP) or (
                    not self._mqtt_active
                ):
                    self._switch_protocol(CONF_PROTOCOL_HTTP)
            if response_callback:
                # we're actually only using this for SET->SETACK command confirmation
                response_callback(
                    r_header[mc.KEY_METHOD] != mc.METHOD_ERROR, r_header, r_payload  # type: ignore
                )
            self.receive(r_header, r_payload, CONF_PROTOCOL_HTTP)
            self._http_lastresponse = self.lastresponse
            return response

        return None

    @callback
    async def _async_polling_callback(self):
        self.log(DEBUG, "polling start")
        try:
            self._unsub_polling_callback = None
            epoch = time()

            if self._online:
                # evaluate device availability by checking lastrequest got answered in less than polling_period
                if (self.lastresponse > self.lastrequest) or (
                    (epoch - self.lastrequest) < (self.polling_period - 2)
                ):
                    pass
                # when we 'fall' offline while on MQTT eventually retrigger HTTP.
                # the reverse is not needed since we switch HTTP -> MQTT right-away
                # when HTTP fails (see async_request)
                elif (self.conf_protocol is CONF_PROTOCOL_AUTO) and (
                    self.curr_protocol is not CONF_PROTOCOL_HTTP
                ):
                    self._switch_protocol(CONF_PROTOCOL_HTTP)
                else:
                    self._set_offline()
                    return

                # when mqtt is working as a fallback for HTTP
                # we should periodically check if http comes back
                # in case our self.pref_protocol is HTTP.
                # when self.pref_protocol is MQTT we don't care
                # since we'll just try the switch when mqtt fails
                if (
                    (self.curr_protocol is CONF_PROTOCOL_MQTT)
                    and (self.pref_protocol is CONF_PROTOCOL_HTTP)
                    and ((epoch - self._http_lastrequest) > PARAM_HEARTBEAT_PERIOD)
                ):
                    await self.async_http_request(
                        *get_default_arguments(mc.NS_APPLIANCE_SYSTEM_ALL)
                    )
                    # going on, should the http come online, the next
                    # async_request_updates will be 'smart' again, skipping
                    # state updates coming through mqtt (since we're still
                    # connected) but now requesting over http as preferred

                if self.mqtt_locallyactive:
                    # implement an heartbeat since mqtt might
                    # be unused for quite a bit
                    if (epoch - self._mqtt_lastresponse) > PARAM_HEARTBEAT_PERIOD:
                        if not await self.async_mqtt_request(
                            *get_default_arguments(mc.NS_APPLIANCE_SYSTEM_ALL)
                        ):
                            self._mqtt_active = None
                            self.sensor_protocol.update_attr_inactive(
                                ProtocolSensor.ATTR_MQTT
                            )
                        # going on could eventually try/switch to HTTP
                    elif epoch > self._timezone_next_check:
                        # when on local mqtt we have the responsibility for
                        # setting the device timezone/dst transition times
                        # but this is a process potentially consuming a lot
                        # (checking future DST) so we'll be lazy on this by
                        # scheduling not so often and depending on a bunch of
                        # side conditions (like the device being time-aligned)
                        self._timezone_next_check = (
                            epoch + PARAM_TIMEZONE_CHECK_NOTOK_PERIOD
                        )
                        if self.device_timedelta < PARAM_TIMESTAMP_TOLERANCE:
                            with self.exception_warning("_check_device_timezone"):
                                if self._check_device_timezone():
                                    # timezone trans not good..fix and check again soon
                                    self._config_device_timezone(
                                        self.descriptor.timezone
                                    )
                                else:  # timezone trans good..check again in more time
                                    self._timezone_next_check = (
                                        epoch + PARAM_TIMEZONE_CHECK_OK_PERIOD
                                    )

                await self.async_request_updates(epoch, None)

            else:  # offline
                if self._polling_delay < PARAM_HEARTBEAT_PERIOD:
                    self._polling_delay = self._polling_delay + self.polling_period
                else:
                    self._polling_delay = PARAM_HEARTBEAT_PERIOD

                ns_all_request_args = get_default_arguments(mc.NS_APPLIANCE_SYSTEM_ALL)
                if self.conf_protocol is CONF_PROTOCOL_AUTO:
                    if self.host:
                        if await self.async_http_request(*ns_all_request_args):
                            return
                    if self._mqtt_publish:
                        await self.async_mqtt_request(*ns_all_request_args)
                elif self.conf_protocol is CONF_PROTOCOL_MQTT:
                    if self._mqtt_publish:
                        await self.async_mqtt_request(*ns_all_request_args)
                else:  # self.conf_protocol is CONF_PROTOCOL_HTTP:
                    await self.async_http_request(*ns_all_request_args)
        finally:
            self._unsub_polling_callback = schedule_async_callback(
                ApiProfile.hass, self._polling_delay, self._async_polling_callback
            )
            self.log(DEBUG, "polling end")

    def entry_option_setup(self, config_schema: dict):
        """
        called when setting up an OptionsFlowHandler to expose
        configurable device preoperties which are stored at the device level
        and not at the configuration/option level
        see derived implementations
        """
        if self.mqtt_locallyactive and (
            mc.NS_APPLIANCE_SYSTEM_TIME in self.descriptor.ability
        ):
            global TIMEZONES_SET
            if TIMEZONES_SET is None:
                try:
                    import zoneinfo

                    TIMEZONES_SET = zoneinfo.available_timezones()
                except Exception:
                    pass
                if TIMEZONES_SET:
                    TIMEZONES_SET = vol.In(sorted(TIMEZONES_SET))
                else:
                    # if error or empty try fallback to pytz if avail
                    try:
                        from pytz import common_timezones

                        TIMEZONES_SET = vol.In(sorted(common_timezones))
                    except Exception:
                        TIMEZONES_SET = str
            config_schema[
                vol.Optional(
                    mc.KEY_TIMEZONE,
                    description={"suggested_value": self.descriptor.timezone},
                )
            ] = TIMEZONES_SET

    def entry_option_update(self, user_input: DeviceConfigType):
        """
        called when the user 'SUBMIT' an OptionsFlowHandler: here we'll
        receive the full user_input so to update device config properties
        (this is actually called in sequence with entry_update_listener
        just the latter is async)
        """
        if self.mqtt_locallyactive and (
            mc.NS_APPLIANCE_SYSTEM_TIME in self.descriptor.ability
        ):
            self._config_device_timezone(user_input.get(mc.KEY_TIMEZONE))

    def _config_device_timestamp(self, epoch):
        if self.mqtt_locallyactive and (
            mc.NS_APPLIANCE_SYSTEM_CLOCK in self.descriptor.ability
        ):
            # only deal with time related settings when devices are un-paired
            # from the meross cloud
            last_config_delay = epoch - self.device_timedelta_config_epoch
            if last_config_delay > 1800:
                # 30 minutes 'cooldown' in order to avoid restarting
                # the procedure too often
                self.mqtt_request(mc.NS_APPLIANCE_SYSTEM_CLOCK, mc.METHOD_PUSH, {})
                self.device_timedelta_config_epoch = epoch
                return
            if last_config_delay < 30:
                # 30 sec 'deadzone' where we allow the timestamp
                # transaction to complete (should really be like few seconds)
                return
        if (epoch - self.device_timedelta_log_epoch) > 604800:  # 1 week lockout
            self.device_timedelta_log_epoch = epoch
            self.warning(
                "incorrect timestamp: %d seconds behind HA",
                int(self.device_timedelta),
            )

    def _check_device_timezone(self) -> bool:
        """
        verify the data about DST changes in the configured timezone are ok by checking
        the "time" key in the Appliance.System.All payload:
        "time": {
            "timestamp": 1560670665,
            "timezone": "Australia/Sydney",
            "timeRule": [
                [1554566400,36000,0],
                [1570291200,39600,1],
                ...
            ]
        }
        returns True in case we need to fix the device configuration
        see https://github.com/arandall/meross/blob/main/doc/protocol.md#appliancesystemtime
        """
        timestamp = self.device_timestamp  # we'll check against its own timestamp
        time = self.descriptor.time
        timerules: list = time.get(mc.KEY_TIMERULE, [])
        timezone = time.get(mc.KEY_TIMEZONE)
        if timezone:
            # assume "timeRule" entries are ordered on epoch(s)
            # timerule: [1554566400,36000,0] -> [epoch, utcoffset, isdst]
            if not timerules:
                # array empty?
                return True

            def _get_epoch(_timerule: list):
                return _timerule[0]

            idx = bisect.bisect_right(timerules, timestamp, key=_get_epoch)
            if idx == 0:
                # epoch is not (yet) covered in timerules
                return True

            timerule = timerules[idx - 1]  # timerule in effect at the 'epoch'
            device_tzinfo = self.tz

            def _check_incorrect_timerule(_epoch, _timerule):
                _device_datetime = datetime_from_epoch(_epoch, device_tzinfo)
                _utcoffset = device_tzinfo.utcoffset(_device_datetime)
                if _timerule[1] != (_utcoffset.seconds if _utcoffset else 0):
                    return True
                _dstoffset = device_tzinfo.dst(_device_datetime)
                return _timerule[2] != (1 if _dstoffset else 0)

            if _check_incorrect_timerule(timestamp, timerule):
                return True
            # actual device time is covered but we also check if the device timerules
            # are ok in the near future
            timestamp_future = timestamp + PARAM_TIMEZONE_CHECK_OK_PERIOD
            # we have to search (again) in the timerules but we do some
            # short-circuit checks to see if epoch_future is still
            # contained in current timerule
            if idx == len(timerules):
                # timerule is already the last in the list so it will be the only active
                # from now on
                pass
            else:
                timerule_next = timerules[idx]
                timestamp_next = timerule_next[0]
                if timestamp_future >= timestamp_next:
                    # the next timerule will take over
                    # so we check if the transition time set in the device
                    # is correct with the tz database
                    if _check_incorrect_timerule(timestamp_next - 1, timerule):
                        return True
                    if _check_incorrect_timerule(timestamp_next + 1, timerule_next):
                        return True
                    # transition set in timerule_next is coming soon
                    # and will be ok
                    return False

            if _check_incorrect_timerule(timestamp_future, timerule):
                return True

        else:
            # no timezone set in the device so we'd expect an empty timerules
            if timerules:
                return True

        return False

    def _config_device_timezone(self, tzname):
        # assert self.mqtt_locallyactive
        timestamp = self.device_timestamp
        timerules = []
        if tzname:
            """
            we'll look through the list of transition times for current tz
            and provide the actual (last past daylight) and the next to the
            appliance so it knows how and when to offset utc to localtime
            """
            try:
                try:
                    import pytz

                    tz_local = pytz.timezone(tzname)
                    if isinstance(tz_local, pytz.tzinfo.DstTzInfo):
                        idx = bisect.bisect_right(
                            tz_local._utc_transition_times,  # type: ignore
                            datetime.utcfromtimestamp(timestamp),
                        )
                        # idx would be the next transition offset index
                        _transition_info = tz_local._transition_info[idx - 1]  # type: ignore
                        timerules.append(
                            [
                                int(tz_local._utc_transition_times[idx - 1].timestamp()),  # type: ignore
                                int(_transition_info[0].total_seconds()),
                                1 if _transition_info[1].total_seconds() else 0,
                            ]
                        )
                        _transition_info = tz_local._transition_info[idx]  # type: ignore
                        timerules.append(
                            [
                                int(tz_local._utc_transition_times[idx].timestamp()),  # type: ignore
                                int(_transition_info[0].total_seconds()),
                                1 if _transition_info[1].total_seconds() else 0,
                            ]
                        )
                    elif isinstance(tz_local, pytz.tzinfo.StaticTzInfo):
                        timerules = [[0, tz_local.utcoffset(None), 0]]

                except Exception as e:
                    self.warning(
                        "error(%s) while using pytz to build timezone(%s) ",
                        str(e),
                        tzname,
                    )
                    # if pytx fails we'll fall-back to some euristics
                    device_tzinfo = ZoneInfo(tzname)
                    device_datetime = datetime_from_epoch(timestamp, device_tzinfo)
                    utcoffset = device_tzinfo.utcoffset(device_datetime)
                    utcoffset = utcoffset.seconds if utcoffset else 0
                    isdst = device_tzinfo.dst(device_datetime)
                    timerules = [[timestamp, utcoffset, 1 if isdst else 0]]

            except Exception as e:
                self.warning(
                    "error(%s) while building timezone(%s) info for %s",
                    str(e),
                    tzname,
                    mc.NS_APPLIANCE_SYSTEM_TIME,
                )
                timerules = [
                    [0, 0, 0],
                    [timestamp + PARAM_TIMEZONE_CHECK_OK_PERIOD, 0, 1],
                ]

        else:
            tzname = ""

        self.mqtt_request(
            mc.NS_APPLIANCE_SYSTEM_TIME,
            mc.METHOD_SET,
            payload={
                mc.KEY_TIME: {
                    mc.KEY_TIMEZONE: tzname,
                    mc.KEY_TIMERULE: timerules,
                }
            },
        )

    def _switch_protocol(self, protocol):
        self.log(
            DEBUG,
            "switching protocol to %s",
            protocol,
        )
        self.curr_protocol = protocol
        if self._online:
            self.sensor_protocol.update_connected()

    def _update_config(self):
        """
        common properties caches, read from ConfigEntry on __init__ or when a configentry updates
        """
        config = self.config
        self.conf_protocol = CONF_PROTOCOL_OPTIONS.get(
            config.get(CONF_PROTOCOL), CONF_PROTOCOL_AUTO
        )
        if self.conf_protocol is CONF_PROTOCOL_AUTO:
            # When using CONF_PROTOCOL_AUTO we try to use our 'preferred' (pref_protocol)
            # and eventually fallback (curr_protocol) until some good news allow us
            # to retry pref_protocol. When binded to a cloud_profile always prefer
            # 'local' http since it should be faster and less prone to cloud 'issues'
            if config.get(CONF_HOST) or self.profile_id:
                self.pref_protocol = CONF_PROTOCOL_HTTP
            else:
                self.pref_protocol = CONF_PROTOCOL_MQTT
        else:
            self.pref_protocol = self.conf_protocol

        self.polling_period = (
            config.get(CONF_POLLING_PERIOD) or CONF_POLLING_PERIOD_DEFAULT
        )
        if self.polling_period < CONF_POLLING_PERIOD_MIN:
            self.polling_period = CONF_POLLING_PERIOD_MIN
        self._polling_delay = self.polling_period

    def _check_uuid_mismatch(self, response_uuid: str):
        """when detecting a wrong uuid from a response we offline the device"""
        if response_uuid != self.id:
            if not self._has_issue_id:
                self._has_issue_id = f"{ISSUE_DEVICE_ID_MISMATCH}.{self.id}"
                issue_registry.async_create_issue(
                    ApiProfile.hass,
                    DOMAIN,
                    self._has_issue_id,
                    is_fixable=True,
                    severity=issue_registry.IssueSeverity.CRITICAL,
                    translation_key=ISSUE_DEVICE_ID_MISMATCH,
                    translation_placeholders={"device_name": self.name},
                )
            self.log(
                ERROR,
                "received a response from a mismatching device (received uuid:%s, configured uuid:%s)",
                response_uuid,
                self.id,
                timeout=900,
            )
            if self._online:
                self._set_offline()
            return True
        return False

    def profile_linked(self, profile: MerossCloudProfile):
        if self._cloud_profile is not profile:
            if self._mqtt_connection:
                self._mqtt_connection.detach(self)
            if self._cloud_profile:
                self._cloud_profile.unlink(self)
            self._cloud_profile = profile
            self._check_mqtt_connection_attach()

    def profile_unlinked(self):
        # assert self._cloud_profile
        if self._mqtt_connection:
            self._mqtt_connection.detach(self)
        self._cloud_profile = None

    def _check_mqtt_connection_attach(self):
        if self.conf_protocol is CONF_PROTOCOL_HTTP:
            # strictly HTTP so detach MQTT in case
            if self._mqtt_connection:
                self._mqtt_connection.detach(self)
            self.polling_strategies.pop(
                mc.NS_APPLIANCE_SYSTEM_DEBUG, None
            )
        else:
            profile_id = self.profile_id
            if (
                profile_id
                and (self.conf_protocol is CONF_PROTOCOL_AUTO)
            ):
                if mc.NS_APPLIANCE_SYSTEM_DEBUG not in self.polling_strategies:
                    SystemDebugPollingStrategy(self, mc.NS_APPLIANCE_SYSTEM_DEBUG)
            else:
                self.polling_strategies.pop(
                    mc.NS_APPLIANCE_SYSTEM_DEBUG, None
                )

            if self._mqtt_connection:
                if self._mqtt_connection.profile.id == profile_id:
                    return
                self._mqtt_connection.detach(self)

            if profile_id:
                if self._cloud_profile:
                    self._cloud_profile.attach_mqtt(self)
            else:
                # this is the case for when we just want local handling
                # in this scenario we bind anyway to our local mqtt api
                # even tho the device might be unavailable since it's
                # still meross cloud bound. Also, we might not have
                # local mqtt at all but should this come later we don't
                # want to have to broadcast a connection event 'in the wild'
                # We should further inspect how to discriminate which
                # devices to add (or not) as a small optimization so to not
                # fill our local mqtt structures with unuseful data..
                # Right now add anyway since it's no harm
                # (no mqtt messages will come though)
                ApiProfile.api.attach_mqtt(self)

    def update_latest_version(self, latest_version: LatestVersionType):
        if not (update_firmware := self.update_firmware):
            self.update_firmware = update_firmware = MLUpdate(self)
        update_firmware._attr_installed_version = self.descriptor.firmwareVersion
        update_firmware._attr_latest_version = latest_version.get(mc.KEY_VERSION)
        update_firmware._attr_release_summary = latest_version.get(mc.KEY_DESCRIPTION)
        if update_firmware._hass_connected:
            update_firmware._async_write_ha_state()

    def get_diagnostics_trace(self, trace_timeout) -> asyncio.Future:
        """
        invoked by the diagnostics callback:
        here we set the device to start tracing the classical way (in file)
        but we also fill in a dict which will set back as the result of the
        Future we're returning to dignostics
        """
        if self._trace_future:
            # avoid re-entry..keep going the running trace
            return self._trace_future
        if self._trace_file:
            self._trace_close()
        self._trace_future = asyncio.get_running_loop().create_future()
        self._trace_data = []
        self._trace_data.append(
            ["time", "rxtx", "protocol", "method", "namespace", "data"]
        )
        epoch = time()
        self._trace_open(epoch, epoch + (trace_timeout or CONF_TRACE_TIMEOUT_DEFAULT))
        return self._trace_future

    def _trace_open(self, epoch: float, endtime):
        try:
            assert not self._trace_file
            self.log(DEBUG, "start tracing")
            tracedir = ApiProfile.hass.config.path(
                "custom_components", DOMAIN, CONF_TRACE_DIRECTORY
            )
            os.makedirs(tracedir, exist_ok=True)
            descr = self.descriptor
            self._trace_file = open(
                os.path.join(
                    tracedir,
                    CONF_TRACE_FILENAME.format(descr.type, int(endtime)),
                ),
                mode="w",
                encoding="utf8",
            )
            self._trace_endtime = endtime
            self._trace(epoch, descr.all, mc.NS_APPLIANCE_SYSTEM_ALL, mc.METHOD_GETACK)
            self._trace(
                epoch, descr.ability, mc.NS_APPLIANCE_SYSTEM_ABILITY, mc.METHOD_GETACK
            )
            self._trace_ability_iter = iter(descr.ability)
            self._trace_ability()
        except Exception as exception:
            if self._trace_file:
                self._trace_close()
            self.log_exception_warning(exception, "creating trace file")

    def _trace_open_check(self):
        # assert not self._trace_file
        endtime = self.config.get(CONF_TRACE) or 0
        epoch = time()
        if endtime > epoch:
            self._trace_open(epoch, endtime)

    def _trace_close(self):
        try:
            self._trace_file.close()  # type: ignore
            self._trace_file = None
        except Exception as exception:
            self._trace_file = None
            self.log_exception_warning(exception, "closing trace file")
        self._trace_ability_iter = None
        if self._trace_future:
            self._trace_future.set_result(self._trace_data)
            self._trace_future = None
        self._trace_data = None

    @callback
    def _trace_ability(self):
        if self._trace_ability_iter is None:
            return
        try:
            if self._unsub_polling_callback:
                # avoid interleave tracing ability with polling loop
                while True:
                    ability: str = next(self._trace_ability_iter)
                    if ability not in TRACE_ABILITY_EXCLUDE:
                        self.request(*get_default_arguments(ability))
                        break
            schedule_callback(
                ApiProfile.hass, PARAM_TRACING_ABILITY_POLL_TIMEOUT, self._trace_ability
            )
        except Exception:  # finished ?!
            self._trace_ability_iter = None

    def _trace(
        self,
        epoch: float,
        data: str | dict,
        namespace: str,
        method: str,
        protocol=CONF_PROTOCOL_AUTO,
        rxtx="",
    ):
        # assert self._trace_file is not None:
        try:
            if (epoch > self._trace_endtime) or (
                self._trace_file.tell() > CONF_TRACE_MAXSIZE  # type: ignore
            ):  # type: ignore
                self._trace_close()
                return

            if isinstance(data, dict):
                # we'll eventually make a deepcopy since data
                # might be retained by the _trace_data list
                # and carry over the deobfuscation (which we'll skip now)
                data = obfuscated_dict_copy(data)
                textdata = json_dumps(data)
            else:
                textdata = data
            texttime = strftime("%Y/%m/%d - %H:%M:%S", localtime(epoch))
            columns = [texttime, rxtx, protocol, method, namespace, textdata]
            self._trace_file.write("\t".join(columns) + "\r\n")  # type: ignore
            if self._trace_data is not None:
                # better have json for dignostic trace
                columns[5] = data  # type: ignore
                self._trace_data.append(columns)
        except Exception as exception:
            self._trace_close()
            self.log_exception_warning(exception, "writing to trace file")<|MERGE_RESOLUTION|>--- conflicted
+++ resolved
@@ -1016,25 +1016,21 @@
         self._parse__array(key, payload[key])
 
     def _handle_Appliance_Control_Bind(self, header: dict, payload: dict):
-<<<<<<< HEAD
-        """
-        this transaction was observed on a trace from a msh300hk
-        the device keeps sending 'SET'-'Bind' so I'm trying to
-        kindly answer a 'SETACK'
-        assumption is we're working on mqtt
-        """
-        if self.mqtt_locallyactive and (header[mc.KEY_METHOD] == mc.METHOD_SET):
-            self.mqtt_request(
-                mc.NS_APPLIANCE_CONTROL_BIND,
-                mc.METHOD_SETACK,
-                {},
-                None,
-                header[mc.KEY_MESSAGEID],
-            )
-=======
         # processed at the MQTTConnection message handling
         pass
->>>>>>> 21bde26e
+
+    def _handle_Appliance_System_Ability(self, header: dict, payload: dict):
+        # This is only requested when we want to update a config_entry due
+        # to a detected fw change or whatever...
+        # before saving, we're checking the abilities did (or didn't) change too
+        self.needsave = False
+        with self.exception_warning("ConfigEntry update"):
+            entries = ApiProfile.hass.config_entries
+            if entry := entries.async_get_entry(self.config_entry_id):
+                data = dict(entry.data)
+                descr = self.descriptor
+                data[CONF_TIMESTAMP] = time()  # force ConfigEntry update..
+                data[CONF_PAYLOAD][mc.KEY_ALL] = descr.all
 
     def _handle_Appliance_System_Ability(self, header: dict, payload: dict):
         # This should only be requested when we want to update a config_entry
