"""
    meross_lan module interface to access Meross Cloud services
"""

import abc
import asyncio
from contextlib import asynccontextmanager
from time import time
import typing

from homeassistant.config_entries import SOURCE_INTEGRATION_DISCOVERY
from homeassistant.core import callback
from homeassistant.helpers import storage

from . import const as mlc
from .const import (
    CONF_CHECK_FIRMWARE_UPDATES,
    CONF_DEVICE_ID,
    CONF_KEY,
    CONF_PASSWORD,
    CONF_PAYLOAD,
    DOMAIN,
    DeviceConfigType,
)
from .devices.hub import HubMixin
from .helpers import (
    ConfigEntriesHelper,
    Loggable,
    datetime_from_epoch,
    schedule_async_callback,
    versiontuple,
)
from .helpers.manager import ApiProfile, CloudApiClient
from .merossclient import (
    MEROSSDEBUG,
    HostAddress,
    MerossKeyError,
    MerossRequest,
    MerossResponse,
    check_message_strict,
    const as mc,
    get_message_uuid,
    get_replykey,
    request_get,
)
from .merossclient.cloudapi import APISTATUS_TOKEN_ERRORS, CloudApiError
from .merossclient.mqttclient import MerossMQTTAppClient, generate_app_id
from .repairs import IssueSeverity, create_issue, remove_issue
from .sensor import MLDiagnosticSensor

if typing.TYPE_CHECKING:

    from homeassistant.components import mqtt as ha_mqtt
    from homeassistant.config_entries import ConfigEntry
    from homeassistant.helpers.service_info.mqtt import MqttServiceInfo
    import paho.mqtt.client as paho_mqtt

    from . import MerossApi
    from .const import ProfileConfigType
    from .meross_device import MerossDevice, MerossDeviceDescriptor
    from .merossclient import (
        MerossHeaderType,
        MerossMessage,
        MerossMessageType,
        MerossPayloadType,
    )
    from .merossclient.cloudapi import (
        DeviceInfoType,
        LatestVersionType,
        MerossCloudCredentials,
        SubDeviceInfoType,
    )

    UuidType = str
    DeviceInfoDictType = dict[UuidType, "DeviceInfoType"]


class ConnectionSensor(MLDiagnosticSensor):
    STATE_DISCONNECTED: typing.Final = "disconnected"
    STATE_CONNECTED: typing.Final = "connected"
    STATE_QUEUING: typing.Final = "queuing"
    STATE_DROPPING: typing.Final = "dropping"

    class AttrDictType(typing.TypedDict):
        devices: dict[str, str]
        received: int
        published: int
        dropped: int
        queued: int
        queue_length: int

    ATTR_DEVICES: typing.Final = "devices"
    ATTR_RECEIVED: typing.Final = "received"
    ATTR_PUBLISHED: typing.Final = "published"
    ATTR_DROPPED: typing.Final = "dropped"
    ATTR_QUEUED: typing.Final = "queued"
    ATTR_QUEUE_LENGTH: typing.Final = "queue_length"

    manager: ApiProfile

    # HA core entity attributes:
    _attr_available = True
    extra_state_attributes: AttrDictType
    native_value: str
    options: list[str] = [
        STATE_DISCONNECTED,
        STATE_CONNECTED,
        STATE_QUEUING,
        STATE_DROPPING,
    ]

    __slots__ = ("connection",)

    def __init__(self, connection: "MQTTConnection"):
        self.connection = connection
        self.extra_state_attributes = {
            ConnectionSensor.ATTR_DEVICES: {
                device.id: device.name for device in connection.mqttdevices.values()
            },
            ConnectionSensor.ATTR_RECEIVED: 0,
            ConnectionSensor.ATTR_PUBLISHED: 0,
            ConnectionSensor.ATTR_DROPPED: 0,
            ConnectionSensor.ATTR_QUEUED: 0,
            ConnectionSensor.ATTR_QUEUE_LENGTH: 0,
        }
        super().__init__(
            connection.profile,
            None,
            connection.id,
            native_value=(
                self.STATE_CONNECTED
                if connection.mqtt_is_connected
                else self.STATE_DISCONNECTED
            ),
        )
        connection.sensor_connection = self

    # interface: Loggable
    def configure_logger(self):
        self.logtag = (
            f"{self.__class__.__name__}({self.manager.loggable_broker(self.id)})"
        )

    # interface: MLDiagnosticSensor
    async def async_shutdown(self):
        await super().async_shutdown()
        self.connection.sensor_connection = None
        self.connection: MQTTConnection = None  # type: ignore

    # interface: self
    def update_devices(self):
        # rebuild the attr (sub)dict else we were keeping a reference
        # to the underlying hass.state and updates were missing
        self.extra_state_attributes[ConnectionSensor.ATTR_DEVICES] = {
            device.id: device.name for device in self.connection.mqttdevices.values()
        }
        self.flush_state()

    def inc_counter(self, attr_name: str):
        self.extra_state_attributes[attr_name] += 1
        self.flush_state()

    def inc_counter_with_state(self, attr_name: str, state: str):
        self.extra_state_attributes[attr_name] += 1
        self.native_value = state
        self.flush_state()

    def inc_queued(self, queue_length: int):
        attrs = self.extra_state_attributes
        attrs[ConnectionSensor.ATTR_QUEUED] += 1
        attrs[ConnectionSensor.ATTR_QUEUE_LENGTH] = queue_length
        self.native_value = ConnectionSensor.STATE_QUEUING
        self.flush_state()


class _MQTTTransaction:
    """Context for pending MQTT publish(es) waiting for responses.
    This will allow to synchronize message request-response flow on MQTT
    """

    __slots__ = (
        "mqtt_connection",
        "device_id",
        "namespace",
        "messageid",
        "method",
        "request_time",
        "response_future",
    )

    def __init__(
        self,
        mqtt_connection: "MQTTConnection",
        device_id: str,
        request: "MerossMessage",
    ):
        self.mqtt_connection = mqtt_connection
        self.device_id = device_id
        self.namespace = request.namespace
        self.messageid = request.messageid
        self.method = request.method
        self.request_time = time()
        self.response_future: "asyncio.Future[MerossResponse]" = (
            asyncio.get_running_loop().create_future()
        )
        mqtt_connection._mqtt_transactions[request.messageid] = self

    def cancel(self):
        mqtt_connection = self.mqtt_connection
        mqtt_connection.log(
            mqtt_connection.DEBUG,
            "Cancelling mqtt transaction on %s %s (uuid:%s messageId:%s)",
            self.method,
            self.namespace,
            mqtt_connection.profile.loggable_device_id(self.device_id),
            self.messageid,
        )
        self.response_future.cancel()
        mqtt_connection._mqtt_transactions.pop(self.messageid, None)


class MQTTConnection(Loggable):
    """
    Base abstract class representing a connection to an MQTT
    broker. Historically, MQTT support was only through MerossApi
    and the HA core MQTT broker. The introduction of Meross cloud
    connection has 'generalized' the concept of the MQTT broker.
    This interface is used by devices to actually send/receive
    MQTT messages (in place of the legacy approach using MerossApi)
    and represents a link to a broker (either through HA or a
    merosss cloud mqtt)
    """

    _MQTT_DROP = "DROP"
    _MQTT_QUEUE = "QUEUE"
    _MQTT_PUBLISH = "PUBLISH"
    _MQTT_RECV = "RECV"

    DEFAULT_RESPONSE_TIMEOUT = 5

    SESSION_HANDLERS: typing.Mapping[
        str,
        typing.Callable[
            ["MQTTConnection", str, "MerossHeaderType", "MerossPayloadType"],
            typing.Awaitable[bool],
        ],
    ] = {}

    broker: "HostAddress"

    __slots__ = (
        "profile",
        "broker",
        "topic_response",
        "mqttdevices",
        "mqttdiscovering",
        "namespace_handlers",
        "sensor_connection",
        "_mqtt_transactions",
        "_mqtt_is_connected",
    )

    def __init__(
        self,
        profile: "MerossCloudProfile | MerossApi",
        broker: "HostAddress",
        topic_response: str,
    ):
        self.profile: typing.Final = profile
        self.broker = broker
        self.topic_response: typing.Final = topic_response
        self.mqttdevices: typing.Final[dict[str, "MerossDevice"]] = {}
        self.mqttdiscovering: typing.Final[set[str]] = set()
        self.namespace_handlers = self.SESSION_HANDLERS
        self.sensor_connection: "ConnectionSensor | None" = None
        self._mqtt_transactions: typing.Final[dict[str, "_MQTTTransaction"]] = {}
        self._mqtt_is_connected = False
        super().__init__(
            str(broker),
            logger=profile,
        )
        profile.mqttconnections[self.id] = self
        if profile.create_diagnostic_entities:
            ConnectionSensor(self)

    # interface: Loggable
    def configure_logger(self):
        self.logtag = (
            f"{self.__class__.__name__}({self.profile.loggable_broker(self.broker)})"
        )

    # interface: self
    async def async_shutdown(self):
        for mqtt_transaction in list(self._mqtt_transactions.values()):
            mqtt_transaction.cancel()
        self.mqttdiscovering.clear()
        for device in self.mqttdevices.values():
            device.mqtt_detached()
        self.mqttdevices.clear()
        self.sensor_connection = None

    async def async_create_diagnostic_entities(self):
        if not self.sensor_connection:
            ConnectionSensor(self)

    async def entry_update_listener(self, profile: ApiProfile):
        """Called by the ApiProfile to propagate config changes"""
        self.configure_logger()
        if self.sensor_connection:
            self.sensor_connection.configure_logger()

    @property
    @abc.abstractmethod
    def is_cloud_connection(self):
        raise NotImplementedError()

    @property
    def allow_mqtt_publish(self):
        return self.profile.allow_mqtt_publish

    @property
    def mqtt_is_connected(self):
        return self._mqtt_is_connected

    def attach(self, device: "MerossDevice"):
        assert device.id not in self.mqttdevices
        device.mqtt_attached(self)
        self.mqttdevices[device.id] = device
        if sensor_connection := self.sensor_connection:
            sensor_connection.update_devices()

    def detach(self, device: "MerossDevice"):
        device_id = device.id
        assert device_id in self.mqttdevices
        for mqtt_transaction in list(self._mqtt_transactions.values()):
            if mqtt_transaction.device_id == device_id:
                mqtt_transaction.cancel()
        device.mqtt_detached()
        self.mqttdevices.pop(device_id)
        if sensor_connection := self.sensor_connection:
            sensor_connection.update_devices()

    @typing.final
    def mqtt_publish(
        self,
        device_id: str,
        request: "MerossMessage",
    ):
        return self.hass.async_create_task(self.async_mqtt_publish(device_id, request))

    @typing.final
    async def async_mqtt_publish(
        self,
        device_id: str,
        request: "MerossMessage",
    ) -> MerossResponse | None:
        if request.method in mc.METHOD_ACK_MAP.keys():
            transaction = _MQTTTransaction(self, device_id, request)
        else:
            transaction = None
        try:
            self.profile.trace_or_log(self, device_id, request, ApiProfile.TRACE_TX)
            _mqtt_tx_code, timeout = await self._async_mqtt_publish(device_id, request)
            if transaction:
                if _mqtt_tx_code is self._MQTT_DROP:
                    transaction.cancel()
                    return None
                try:
                    return await asyncio.wait_for(transaction.response_future, timeout)
                except Exception as exception:
                    self.log_exception(
                        self.DEBUG,
                        exception,
                        "waiting for MQTT reply to %s %s (uuid:%s messageId:%s)",
                        request.method,
                        request.namespace,
                        self.profile.loggable_device_id(device_id),
                        request.messageid,
                    )
                    return None
                finally:
                    self._mqtt_transactions.pop(transaction.messageid, None)

        except Exception as exception:
            self.log_exception(
                self.DEBUG,
                exception,
                "async_mqtt_publish %s %s (uuid:%s messageId:%s)",
                request.method,
                request.namespace,
                self.profile.loggable_device_id(device_id),
                request.messageid,
            )
            if transaction:
                transaction.cancel()
        return None

    @typing.final
    async def async_mqtt_message(
        self,
        mqtt_msg: "ha_mqtt.ReceiveMessage | paho_mqtt.MQTTMessage | MqttServiceInfo",
    ):
        with self.exception_warning("async_mqtt_message"):
            if sensor_connection := self.sensor_connection:
                sensor_connection.inc_counter(ConnectionSensor.ATTR_RECEIVED)
            mqtt_payload = mqtt_msg.payload
            message = MerossResponse(
                mqtt_payload
                if type(mqtt_payload) is str
                else mqtt_payload.decode("utf-8")  # type: ignore
            )
            header = message[mc.KEY_HEADER]
            device_id = get_message_uuid(header)
            namespace = header[mc.KEY_NAMESPACE]
            messageid = header[mc.KEY_MESSAGEID]
            payload = message[mc.KEY_PAYLOAD]

            profile = self.profile
            profile.trace_or_log(self, device_id, message, ApiProfile.TRACE_RX)

            if messageid in self._mqtt_transactions:
                mqtt_transaction = self._mqtt_transactions[messageid]
                if mqtt_transaction.namespace == namespace:
                    self._mqtt_transactions.pop(messageid, None)
                    mqtt_transaction.response_future.set_result(message)
            else:
                # special session management: cloud connections would
                # behave differently than the local MQTT. Their behavior
                # will definitevely be set in the dynamic/custom message handlers
                # implemented in the derived MQTTConnections
                if namespace in self.namespace_handlers:
                    if await self.namespace_handlers[namespace](
                        self, device_id, header, payload
                    ):
                        # session management has already taken care of everything
                        return

            if device := ApiProfile.devices.get(device_id):
                if device._mqtt_connection == self:
                    device.mqtt_receive(message)
                    return
                # we have the device loaded but somehow it is not 'mqtt binded' here.
                # Either it's configuration is CONF_PROTOCOL_HTTP or it is paired to
                # another profile. In this case we could automagically fix this (see later)
                if device._profile != profile:
                    # It could happen (I guess) when devices 'switch' broker while the
                    # integration was already loaded so not really often
                    if profile.try_link(device):
                        self.log(
                            self.INFO,
                            "Device uuid:%s has been automatically re-linked to this profile",
                            profile.loggable_device_id(device_id),
                        )
                        # keep checking MQTT proto is allowed at the device level
                        if device._mqtt_connection == self:
                            device.mqtt_receive(message)
                            return
                        # else..keep going so we log the '...HTTP_ONLY..'
                    else:
                        # this is not really expected and deserves a warning but is expected
                        # when you (re)bind a device and it still is connected to the old broker
                        # until reboot
                        self.log(
                            self.WARNING,
                            "Device uuid:%s cannot be registered for MQTT handling on this profile",
                            profile.loggable_device_id(device_id),
                            timeout=14400,
                        )
                        return

                self.log(
                    self.DEBUG,
                    "Device uuid:%s not registered for MQTT handling. It is likely HTTP_ONLY",
                    profile.loggable_device_id(device_id),
                    timeout=14400,
                )
                return

            # the device is not configured: proceed to discovery in case
            if device_id in self.mqttdiscovering:
                return

            # lookout for any disabled/ignored entry
            config_entries_helper = ConfigEntriesHelper(self.hass)
            if (
                (profile is self.api)
                and (not config_entries_helper.get_config_entry(DOMAIN))
                and (not config_entries_helper.get_config_flow(DOMAIN))
            ):
                # not really needed but we would like to always have the
                # MQTT hub entry in case so if the user removed that..retrigger
                await self.hass.config_entries.flow.async_init(
                    DOMAIN,
                    context={"source": "hub"},
                    data=None,
                )

            if config_entry := (
                config_entries_helper.get_config_entry(device_id)
                or config_entries_helper.get_config_entry(device_id[-12:].lower())
            ):
                # entry already present...skip discovery
                self.log(
                    self.INFO,
                    "Ignoring MQTT discovery for already configured uuid:%s (ConfigEntry is %s)",
                    profile.loggable_device_id(device_id),
                    (
                        "disabled"
                        if config_entry.disabled_by
                        else "ignored" if config_entry.source == "ignore" else "unknown"
                    ),
                    timeout=28800,  # type: ignore
                )
                return

            # also skip discovered integrations waiting in HA queue
            if config_entries_helper.get_config_flow(device_id):
                self.log(
                    self.DEBUG,
                    "Ignoring MQTT discovery for uuid:%s (ConfigFlow is in progress)",
                    profile.loggable_device_id(device_id),
                    timeout=14400,  # type: ignore
                )
                return

            key = profile.key
            if get_replykey(header, key) is not key:
                self.log(
                    self.WARNING,
                    "Discovery key error for uuid:%s",
                    profile.loggable_device_id(device_id),
                    timeout=300,
                )
                if key is not None:
                    return

            await self.async_try_discovery(device_id)

    async def async_identify_device(self, device_id: str, key: str) -> DeviceConfigType:
        """
        Sends an ns_all and ns_ability GET requests encapsulated in an ns_multiple
        to speed up things. Raises exception in case of error
        """
        self.log(
            self.DEBUG,
            "Initiating 1-step identification for uuid:%s",
            self.profile.loggable_device_id(device_id),
        )
        topic_response = self.topic_response
        response = await self.async_mqtt_publish(
            device_id,
            MerossRequest(
                key,
                mc.NS_APPLIANCE_CONTROL_MULTIPLE,
                mc.METHOD_SET,
                {
                    mc.KEY_MULTIPLE: [
                        MerossRequest(
                            key,
                            *request_get(mc.NS_APPLIANCE_SYSTEM_ALL),
                            topic_response,
                        ),
                        MerossRequest(
                            key,
                            *request_get(mc.NS_APPLIANCE_SYSTEM_ABILITY),
                            topic_response,
                        ),
                    ]
                },
                topic_response,
            ),
        )

        try:
            response = check_message_strict(response)
            multiple_response: list["MerossMessageType"] = response[mc.KEY_PAYLOAD][
                mc.KEY_MULTIPLE
            ]
            # this syntax ensures both the responses are the expected ones
            return {
                CONF_DEVICE_ID: device_id,
                CONF_PAYLOAD: {
                    mc.KEY_ALL: multiple_response[0][mc.KEY_PAYLOAD][mc.KEY_ALL],
                    mc.KEY_ABILITY: multiple_response[1][mc.KEY_PAYLOAD][
                        mc.KEY_ABILITY
                    ],
                },
                CONF_KEY: key,
            }
        except MerossKeyError as error:
            # no point in attempting 2-steps identification
            raise error
        except Exception as exception:
            self.log(
                self.DEBUG,
                "Identification error('%s') for uuid:%s. Falling back to 2-steps procedure",
                str(exception),
                self.profile.loggable_device_id(device_id),
            )
            try:
                response = check_message_strict(
                    await self.async_mqtt_publish(
                        device_id,
                        MerossRequest(
                            key,
                            *request_get(mc.NS_APPLIANCE_SYSTEM_ABILITY),
                            topic_response,
                        ),
                    )
                )
                ability = response[mc.KEY_PAYLOAD][mc.KEY_ABILITY]
            except MerossKeyError as error:
                raise error
            except Exception as exception:
                raise Exception("Unable to identify abilities") from exception
            try:
                response = check_message_strict(
                    await self.async_mqtt_publish(
                        device_id,
                        MerossRequest(
                            key,
                            *request_get(mc.NS_APPLIANCE_SYSTEM_ALL),
                            topic_response,
                        ),
                    )
                )
                all = response[mc.KEY_PAYLOAD][mc.KEY_ALL]
            except MerossKeyError as error:
                raise error
            except Exception as exception:
                raise Exception("Unable to identify device (all)") from exception
            return {
                CONF_DEVICE_ID: device_id,
                CONF_PAYLOAD: {
                    mc.KEY_ALL: all,
                    mc.KEY_ABILITY: ability,
                },
                CONF_KEY: key,
            }

    async def async_try_discovery(self, device_id: str):
        """
        Tries device identification and starts a flow if succeded returning
        the FlowResult. Returns None if anything fails for whatever reason.
        """
        result = None
        self.mqttdiscovering.add(device_id)
        with self.exception_warning(
            "async_try_discovery (uuid:%s)",
            self.profile.loggable_device_id(device_id),
            timeout=14400,
        ):
            result = await self.hass.config_entries.flow.async_init(
                DOMAIN,
                context={"source": SOURCE_INTEGRATION_DISCOVERY},
                data=await self.async_identify_device(device_id, self.profile.key),
            )
        self.mqttdiscovering.remove(device_id)
        return result

    def _mqtt_transactions_clean(self):
        if self._mqtt_transactions:
            # check and cleanup stale transactions
            epoch = time()
            for transaction in list(self._mqtt_transactions.values()):
                if (epoch - transaction.request_time) > 15:
                    transaction.cancel()

    @abc.abstractmethod
    async def _async_mqtt_publish(
        self,
        device_id: str,
        request: "MerossMessage",
    ) -> tuple[str, int]:
        """
        Actually sends the message to the transport. On return gives
        (status_code, timeout) with the expected timeout-to-reply depending
        on the queuing system in place (MerossMQTTConnection/paho client).
        Should raise an exception when the message could not be sent
        """
        raise NotImplementedError()

    @callback
    def _mqtt_connected(self):
        """called when the underlying mqtt.Client connects to the broker"""
        for device in self.mqttdevices.values():
            device.mqtt_connected()
        self._mqtt_is_connected = True
        if sensor_connection := self.sensor_connection:
            sensor_connection.update_native_value(ConnectionSensor.STATE_CONNECTED)

    @callback
    def _mqtt_disconnected(self):
        """called when the underlying mqtt.Client disconnects from the broker"""
        for device in self.mqttdevices.values():
            device.mqtt_disconnected()
        self._mqtt_is_connected = False
        if sensor_connection := self.sensor_connection:
            sensor_connection.update_native_value(ConnectionSensor.STATE_DISCONNECTED)

    @callback
    def _mqtt_published(self):
        """called when the underlying mqtt.Client successfully publishes a message"""
        if sensor_connection := self.sensor_connection:
            sensor_connection.inc_counter(ConnectionSensor.ATTR_PUBLISHED)

    async def _handle_Appliance_System_Online(
        self, device_id: str, header: "MerossHeaderType", payload: "MerossPayloadType"
    ):
        """
        This is likely sent by the session management layer on the Meross brokers
        to notify the app of the device connection state. We then intercept
        this message which is not intended for the device though and act accordingly
        here at our 'session management state'. At any rate, this will be set to be
        handled in every MQTTConnection (cloud, local) so we process even messages
        originated from the device itself
        """
        if header[mc.KEY_METHOD] == mc.METHOD_PUSH:
            status = payload[mc.KEY_ONLINE].get(mc.KEY_STATUS)
            if status == mc.STATUS_ONLINE:
                # the device is now online on this connection: tell the pipe to continue processing
                # This will in turn (eventually) link the device to the current profile/connection
                # (if not already) and online it since it will receive a 'fresh' MQTT
                return False
        # any other condition will instruct the message pipe
        # to abort processing since the device is not online or we don't
        # understand this message
        return True


class MerossMQTTConnection(MQTTConnection, MerossMQTTAppClient):
    _MSG_PRIORITY_MAP = {
        mc.METHOD_SET: True,
        mc.METHOD_PUSH: False,
        mc.METHOD_GET: None,
    }

    # here we're acrobatically slottizing MerossMQTTAppClient
    # since it cannot be slotted itself leading to multiple inheritance
    # "forbidden" slots

    __slots__ = (
        "_asyncio_loop",
        "_future_connected",
        "_tasks",
        "_lock_state",
        "_lock_queue",
        "_rl_lastpublish",
        "_rl_qeque",
        "_rl_queue_length",
        "_rl_dropped",
        "_rl_avgperiod",
        "_stateext",
        "_subscribe_topics",
        "_unsub_random_disconnect",
    )

    def __init__(self, profile: "MerossCloudProfile", broker: "HostAddress"):
        hass = self.hass
        MerossMQTTAppClient.__init__(
            self, profile.key, profile.userid, app_id=profile.app_id, loop=hass.loop
        )
        MQTTConnection.__init__(self, profile, broker, self.topic_command)
        if profile.isEnabledFor(profile.VERBOSE):
            self.enable_logger(self)  # type: ignore (Loggable is duck-compatible with Logger)

        if MEROSSDEBUG:

            @callback
            async def _async_random_disconnect():
                if self.state_inactive:
                    if MEROSSDEBUG.mqtt_random_connect():
                        self.log(self.DEBUG, "Random connect")
                        await self.async_connect(self.broker)
                else:
                    if MEROSSDEBUG.mqtt_random_disconnect():
                        self.log(self.DEBUG, "Random disconnect")
                        await self.async_disconnect()
                self._unsub_random_disconnect = schedule_async_callback(
                    hass, 60, _async_random_disconnect
                )

            self._unsub_random_disconnect = schedule_async_callback(
                hass, 60, _async_random_disconnect
            )
        else:
            self._unsub_random_disconnect = None

    # interface: MQTTConnection
    async def async_shutdown(self):
        if self._unsub_random_disconnect:
            self._unsub_random_disconnect.cancel()
            self._unsub_random_disconnect = None
        await MerossMQTTAppClient.async_shutdown(self)
        await MQTTConnection.async_shutdown(self)

    async def entry_update_listener(self, profile: "MerossCloudProfile"):
        await MQTTConnection.entry_update_listener(self, profile)
        if profile.isEnabledFor(profile.VERBOSE):
            self.enable_logger(self)  # type: ignore (Loggable is duck-compatible with Logger)
        else:
            self.disable_logger()

    @property
    def is_cloud_connection(self):
        return True

    async def _async_mqtt_publish(
        self,
        device_id: str,
        request: "MerossMessage",
    ) -> tuple[str, int]:
        return await self.hass.async_add_executor_job(self._publish, device_id, request)

    @callback
    def _mqtt_connected(self):
        MerossMQTTAppClient._mqtt_connected(self)
        MQTTConnection._mqtt_connected(self)

    @callback
    def _mqtt_published(self):
        if sensor_connection := self.sensor_connection:
            queue_length = self.rl_queue_length
            # queue_length and dropped are exactly calculated
            # inside our MerossMQTTClient so we'll update/force
            # the sensor with 'real' values here..just to be sure
            # this is especially true for 'dropped' since
            # the client itself could drop packets at any time
            # from its (de)queue
            attrs = sensor_connection.extra_state_attributes
            attrs[ConnectionSensor.ATTR_QUEUE_LENGTH] = queue_length
            attrs[ConnectionSensor.ATTR_DROPPED] = self.rl_dropped
            attrs[ConnectionSensor.ATTR_PUBLISHED] += 1
            if self.mqtt_is_connected and not queue_length:
                # enforce the state eventually cancelling queued, dropped...
                sensor_connection.native_value = ConnectionSensor.STATE_CONNECTED
            sensor_connection.flush_state()

    # interface: self
    def _publish(self, device_id: str, request: "MerossMessage") -> tuple[str, int]:
        """
        this function runs in an executor
        Beware when calling HA api's (like when we want to update sensors)
        """
        if not self.allow_mqtt_publish:
            raise Exception("MQTT publishing is not allowed for this profile")

        ret = self.rl_publish(
            mc.TOPIC_REQUEST.format(device_id),
            request.json(),
            MerossMQTTConnection._MSG_PRIORITY_MAP[request.method],
        )
        if ret is False:
            if sensor_connection := self.sensor_connection:
                self.hass.loop.call_soon_threadsafe(
                    sensor_connection.inc_counter_with_state,
                    ConnectionSensor.ATTR_DROPPED,
                    ConnectionSensor.STATE_DROPPING,
                )
            self.log(
                self.DEBUG,
                "MQTT DROP %s %s (uuid:%s messageId:%s)",
                request.method,
                request.namespace,
                self.profile.loggable_device_id(device_id),
                request.messageid,
            )
            return (self._MQTT_DROP, 0)
        if ret is True:
            if sensor_connection := self.sensor_connection:
                self.hass.loop.call_soon_threadsafe(
                    sensor_connection.inc_queued,
                    self.rl_queue_length,
                )
            self.log(
                self.DEBUG,
                "MQTT QUEUE %s %s (uuid:%s messageId:%s)",
                request.method,
                request.namespace,
                self.profile.loggable_device_id(device_id),
                request.messageid,
            )
            return (
                self._MQTT_QUEUE,
                self.rl_queue_duration + self.DEFAULT_RESPONSE_TIMEOUT,
            )
        return (self._MQTT_PUBLISH, self.DEFAULT_RESPONSE_TIMEOUT)


MerossMQTTConnection.SESSION_HANDLERS = {
    mc.NS_APPLIANCE_SYSTEM_ONLINE: MQTTConnection._handle_Appliance_System_Online,
}


class MerossCloudProfileStoreType(typing.TypedDict):
    appId: str
    # TODO credentials: typing.NotRequired[MerossCloudCredentials]
    deviceInfo: "DeviceInfoDictType"
    deviceInfoTime: float
    latestVersion: list["LatestVersionType"]
    latestVersionTime: float
    token: str | None  # TODO remove
    tokenRequestTime: float


class MerossCloudProfileStore(storage.Store[MerossCloudProfileStoreType]):
    VERSION = 1

    def __init__(self, profile_id: str):
        super().__init__(
            ApiProfile.hass,
            MerossCloudProfileStore.VERSION,
            f"{DOMAIN}.profile.{profile_id}",
        )


class MerossCloudProfile(ApiProfile):
    """
    Represents and manages a cloud account profile used to retrieve keys
    and/or to manage cloud mqtt connection(s)
    """

    KEY_APP_ID: typing.Final = "appId"
    KEY_DEVICE_INFO: typing.Final = "deviceInfo"
    KEY_DEVICE_INFO_TIME: typing.Final = "deviceInfoTime"
    KEY_SUBDEVICE_INFO: typing.Final = "__subDeviceInfo"
    KEY_LATEST_VERSION: typing.Final = "latestVersion"
    KEY_LATEST_VERSION_TIME: typing.Final = "latestVersionTime"
    KEY_TOKEN_REQUEST_TIME: typing.Final = "tokenRequestTime"

    config: "ProfileConfigType"
    _data: "MerossCloudProfileStoreType"

    __slots__ = (
        "apiclient",
        "_data",
        "_store",
        "_unsub_polling_query_device_info",
        "_device_info_time",
    )

    def __init__(self, profile_id: str, config_entry: "ConfigEntry"):
        ApiProfile.__init__(self, profile_id, config_entry)
        # state of the art for credentials is that they're mixed in
        # into the config_entry.data but this is prone to issues and confusing
        # so we 'might' decide to move them to a dict valued key in configentry.data
        # or completely remove and store them in storage. Whatever
        # we might desire compatibility between storage formats with previous versions
        # so we're putting the migration code in 5.0.0 but still not going
        # to change the version(s) in storage/config. At the moment I'm still very confused
        # and opting to keep the credentials where they are embedded in ConfigEntry
        self.apiclient = CloudApiClient(self, self.config)
        self._store = MerossCloudProfileStore(profile_id)
        self._unsub_polling_query_device_info: asyncio.TimerHandle | None = None

    async def async_init(self):
        """
        Performs 'cold' initialization of the profile by checking
        if we need to update the device_info and eventually start the
        unknown devices discovery.
        We'll eventually setup the mqtt listeners in case our
        configured devices don't match the profile list. This usually means
        the user has binded a new device and we need to 'discover' it.
        """
        if data := await self._store.async_load():
            self._data = data
            if self.KEY_APP_ID not in data:
                data[self.KEY_APP_ID] = generate_app_id()
            if not isinstance(data.get(self.KEY_DEVICE_INFO), dict):
                data[self.KEY_DEVICE_INFO] = {}
            self._device_info_time = data.get(self.KEY_DEVICE_INFO_TIME, 0.0)
            if not isinstance(self._device_info_time, float):
                data[self.KEY_DEVICE_INFO_TIME] = self._device_info_time = 0.0
            if not isinstance(data.get(self.KEY_LATEST_VERSION), list):
                data[self.KEY_LATEST_VERSION] = []
            if self.KEY_LATEST_VERSION_TIME not in data:
                data[self.KEY_LATEST_VERSION_TIME] = 0.0
            if self.KEY_TOKEN_REQUEST_TIME not in data:
                data[self.KEY_TOKEN_REQUEST_TIME] = 0.0

            if not data.get(mc.KEY_TOKEN):
                # the token would be auto-refreshed when needed in
                # _async_token_manager but we'd eventually need
                # to just setup the issue registry in case we're
                # not configured to automatically refresh
                self.apiclient.credentials = None
                await self._async_token_missing(True)
        else:
            self._device_info_time = 0.0
            self._data: MerossCloudProfileStoreType = {
                self.KEY_APP_ID: generate_app_id(),
                mc.KEY_TOKEN: self.config.get(mc.KEY_TOKEN),
                self.KEY_DEVICE_INFO: {},
                self.KEY_DEVICE_INFO_TIME: 0.0,
                self.KEY_LATEST_VERSION: [],
                self.KEY_LATEST_VERSION_TIME: 0.0,
                self.KEY_TOKEN_REQUEST_TIME: 0.0,
            }

        if mc.KEY_MQTTDOMAIN in self.config:
            broker = HostAddress.build(self.config[mc.KEY_MQTTDOMAIN])  # type: ignore
            mqttconnection = MerossMQTTConnection(self, broker)
            mqttconnection.schedule_connect(broker)

        # compute the next cloud devlist query and setup the scheduled callback
        next_query_epoch = (
            self._device_info_time + mlc.PARAM_CLOUDPROFILE_QUERY_DEVICELIST_TIMEOUT
        )
        next_query_delay = next_query_epoch - time()
        if next_query_delay < mlc.PARAM_CLOUDPROFILE_DELAYED_SETUP_TIMEOUT:
            # we'll give some breath to the init process
            next_query_delay = mlc.PARAM_CLOUDPROFILE_DELAYED_SETUP_TIMEOUT
        """REMOVE
        # the device_info refresh did not kick in or failed
        # for whatever reason. We just scan the device_info
        # we have and setup the polling
        device_info_unknown = [
            device_info
            for device_id, device_info in data[
                MerossCloudProfile.KEY_DEVICE_INFO
            ].items()
            if device_id not in ApiProfile.devices
        ]
        if len(device_info_unknown):
            await self._process_device_info_unknown(device_info_unknown)
        """
        """REMOVE
        with self._cloud_token_exception_manager("async_cloudapi_deviceinfo") as token:
            if token is not None:
                for device_id, device_info in self[self.KEY_DEVICE_INFO].items():
                    _data = await async_cloudapi_device_devextrainfo(
                        token, device_id, async_get_clientsession(ApiProfile.hass)
                    )
                    self.log(
                        DEBUG,
                        "Device/devExtraInfo(%s): %s",
                        device_id,
                        json_dumps(_data),
                    )
        """
        self._unsub_polling_query_device_info = schedule_async_callback(
            self.hass,
            next_query_delay,
            self._async_polling_query_device_info,
        )

    async def async_shutdown(self):
        ApiProfile.profiles[self.id] = None
        if self._unsub_polling_query_device_info:
            self._unsub_polling_query_device_info.cancel()
            self._unsub_polling_query_device_info = None
        await super().async_shutdown()

    # interface: ConfigEntryManager
    async def entry_update_listener(self, hass, config_entry: "ConfigEntry"):
        config = config_entry.data
        await self.async_update_credentials(config)  # type: ignore
        await super().entry_update_listener(hass, config_entry)

    def get_logger_name(self) -> str:
        return f"profile_{self.loggable_profile_id(self.id)}"

    # interface: ApiProfile
    def attach_mqtt(self, device: "MerossDevice"):
        with self.exception_warning("attach_mqtt"):
            mqttconnection = self._get_mqttconnection(device.mqtt_broker)
            mqttconnection.attach(device)
            if mqttconnection.state_inactive:
                mqttconnection.schedule_connect(mqttconnection.broker)

    # interface: self
    @property
    def app_id(self):
        return self._data[self.KEY_APP_ID]

    @property
    def token_is_valid(self):
        return bool(self._data.get(mc.KEY_TOKEN))

    @property
    def userid(self):
        return self.config[mc.KEY_USERID_]

<<<<<<< HEAD
    def device_is_registered(self, descriptor: "MerossDeviceDescriptor"):
=======
    def device_is_registered(self, key: str, descriptor: MerossDeviceDescriptor):
>>>>>>> 135f7577
        """extensive check that the device is 'really' binded to the profile"""
        # this check, in a 'goldylock' scenario whould be pretty simple:
        # check that the device userId matches the profile Id since they represent
        # the same info. But when we rebind devices in the wild, the userId
        # in the device become 'untrustable' since you could set any value while pairing.
        # We'll then apply a 'best-effort' approach to verify if the device is (still)
        # binded by veryifing multiple conditions
        if (key != self.key) or (descriptor.userId != self.userid):
            # of course they need to match!
            return False

        device_brokers = descriptor.brokers
        if mqtt_domain := self.config.get(mc.KEY_MQTTDOMAIN):
            broker = HostAddress.build(mqtt_domain)
            if broker in device_brokers:
                return True

        uuid = descriptor.uuid
        if uuid not in self._data[self.KEY_DEVICE_INFO]:
            # the cloud profile doesn't know anything of this device.
            # it is for sure not binded (or we haven't fresh device_info)
            # TODO: think about it because our cloud profile device_info only
            # gets refreshed in 24h. This would fail the logic if the device is added in HA
            # before we update the info (when the user initially binds it?)
            return False
        # now it appears the device belongs to the profile, but since the device could
        # be mqtt-rebinded at any time without unregistering from the cloud profile
        # we also have to check consistency in the device configured brokers
        device_info = self._data[self.KEY_DEVICE_INFO][uuid]
        if domain := device_info.get(mc.KEY_DOMAIN):
            broker = HostAddress.build(domain)
            if broker in device_brokers:
                return True
        if reserved_domain := device_info.get(mc.KEY_RESERVEDDOMAIN):
            if reserved_domain == domain:
                # already checked
                return False
            broker = HostAddress.build(reserved_domain)
            if broker in device_brokers:
                return True
        # no way
        return False

    def try_link(self, device: "MerossDevice"):
        """
        Device linking to a cloud profile sets the environment for
        the device MQTT attachment/connection. This process uses a lot
        of euristics to ensure the device really belongs to this cloud
        profile.
        A device binded to a cloud profile should:
        - have the same userid
        - have the same key
        - have a broker address compatible with the profile available brokers
        - be present in the device_info db
        The second check could be now enforced since the new Meross signin api
        tells us ('mqttDomain') which is the (only) broker assigned to this profile.
        It was historically not this way since devices binded to a cloud account could
        be spread among a pool of brokers.
        Presence in the device_info db might be unreliable since the query is only
        done once in 24 hours and thus, the db being out of sync
        """
        if (device.key != self.key) or (device.descriptor.userId != self.userid):
            return False
        if super().try_link(device):
            if device_info := self._data[self.KEY_DEVICE_INFO].get(device.id):
                device.update_device_info(device_info)
            if latest_version := self.get_latest_version(device.descriptor):
                device.update_latest_version(latest_version)
            return True
        return False

    def get_device_info(self, uuid: str):
        return self._data[self.KEY_DEVICE_INFO].get(uuid)

    def get_latest_version(self, descriptor: "MerossDeviceDescriptor"):
        """returns LatestVersionType info if device has an update available"""
        _type = descriptor.type
        _version = versiontuple(descriptor.firmwareVersion)
        # the LatestVersionType struct reports also the subType for the firmware
        # but the meaning of this field is a bit confusing since a lot of traces
        # are reporting the value "un" (undefined?) for the vast majority.
        # Also, the mcu field (should contain a list of supported mcus?) is not
        # reported in my api queries and I don't have enough data to guess anything
        # at any rate, actual implementation is not proceeding with effective
        # update so these infos we gather and show are just cosmethic right now and
        # will not harm anyone ;)
        # _subtype = descriptor.subType
        for latest_version in self._data[self.KEY_LATEST_VERSION]:
            if (
                latest_version.get(mc.KEY_TYPE)
                == _type
                # and latest_version.get(mc.KEY_SUBTYPE) == _subtype
            ):
                if versiontuple(latest_version.get(mc.KEY_VERSION, "")) > _version:
                    return latest_version
                else:
                    return None
        return None

    async def async_update_credentials(self, credentials: "MerossCloudCredentials"):
        with self.exception_warning("async_update_credentials"):
            remove_issue(mlc.ISSUE_CLOUD_TOKEN_EXPIRED, self.id)
            curr_credentials = self.apiclient.credentials
            if not curr_credentials or (
                curr_credentials[mc.KEY_TOKEN] != credentials[mc.KEY_TOKEN]
            ):
                self.log(self.DEBUG, "Updating credentials with new token")
                if curr_credentials:
                    await self.apiclient.async_logout_safe()
                self.apiclient.credentials = credentials
                self._data[mc.KEY_TOKEN] = credentials[mc.KEY_TOKEN]
                self._schedule_save_store()
                # the 'async_check_query_devices' will only occur if we didn't refresh
                # on our polling schedule for whatever reason (invalid token -
                # no connection - whatsoever) so, having a fresh token and likely
                # good connectivity we're going to retrigger that
                if self.need_query_device_info():
                    await self.async_query_device_info()

    async def async_query_device_info(self):
        async with self._async_credentials_manager(
            "async_query_device_info"
        ) as credentials:
            if not credentials:
                return None
            self.log(
                self.DEBUG,
                "Querying device list - last query was at: %s",
                datetime_from_epoch(self._device_info_time).isoformat(),
            )
            self._device_info_time = time()
            device_info_new = await self.apiclient.async_device_devlist()
            await self._process_device_info_new(device_info_new)
            self._data[self.KEY_DEVICE_INFO_TIME] = self._device_info_time
            self._schedule_save_store()
            # retrigger the poll at the right time since async_query_devices
            # might be called for whatever reason 'asynchronously'
            # at any time (say the user does a new cloud login or so...)
            if self._unsub_polling_query_device_info:
                self._unsub_polling_query_device_info.cancel()
            self._unsub_polling_query_device_info = schedule_async_callback(
                self.hass,
                mlc.PARAM_CLOUDPROFILE_QUERY_DEVICELIST_TIMEOUT,
                self._async_polling_query_device_info,
            )
            # this is a 'low relevance task' as a new feature (in 4.3.0) to just provide hints
            # when new updates are available: we're not going (yet) to manage the
            # effective update since we're not able to do any basic validation
            # of the whole process and it might be a bit 'dangerous'
            await self.async_check_query_latest_version(self._device_info_time)
            return device_info_new

        return None

    def need_query_device_info(self):
        return (
            time() - self._device_info_time
        ) > mlc.PARAM_CLOUDPROFILE_QUERY_DEVICELIST_TIMEOUT

    async def async_check_query_latest_version(self, epoch: float):
        if (
            self.config.get(CONF_CHECK_FIRMWARE_UPDATES)
            and (epoch - self._data[self.KEY_LATEST_VERSION_TIME])
            > mlc.PARAM_CLOUDPROFILE_QUERY_LATESTVERSION_TIMEOUT
        ):
            self._data[self.KEY_LATEST_VERSION_TIME] = epoch
            async with self._async_credentials_manager(
                "async_check_query_latest_version"
            ) as credentials:
                if not credentials:
                    return
                self._data[self.KEY_LATEST_VERSION] = (
                    await self.apiclient.async_device_latestversion()
                )
                self._schedule_save_store()
                for device in ApiProfile.active_devices():
                    if latest_version := self.get_latest_version(device.descriptor):
                        device.update_latest_version(latest_version)

    async def get_or_create_mqttconnections(self, device_id: str):
        """
        Returns a list of (active) broker connections according to the cloud configuration.
        The list is empty if device not configured or if the connection(s) to the brokers
        cannot be established (like broker is down any network issue)
        """
        mqttconnections: list[MQTTConnection] = []

        async def _add_connection(domain: str | None):
            if not domain:
                return
            broker = HostAddress.build(domain)
            for mqttconnection in mqttconnections:
                if mqttconnection.broker == broker:
                    return
            mqttconnection = await self._async_get_mqttconnection(broker)
            if mqttconnection:
                mqttconnections.append(mqttconnection)

        await _add_connection(self.config.get(mc.KEY_MQTTDOMAIN))

        if device_info := self.get_device_info(device_id):
            await _add_connection(device_info.get(mc.KEY_DOMAIN))
            await _add_connection(device_info.get(mc.KEY_RESERVEDDOMAIN))

        return mqttconnections

    def _get_mqttconnection(self, broker: HostAddress) -> MerossMQTTConnection:
        """
        Returns an existing connection from the managed pool or create one and add
        to the mqttconnections pool. The connection state is not ensured.
        """
        connection_id = str(broker)
        if connection_id in self.mqttconnections:
            return self.mqttconnections[connection_id]  # type: ignore
        return MerossMQTTConnection(self, broker)

    async def _async_get_mqttconnection(self, broker: HostAddress):
        """
        Retrieve a connection for the broker from the managed pool (or creates it)
        and tries ensuring it is connected returning None if not (this is especially
        needed when we want to setup a broker connection for device identification
        and we so need it soon).
        """
        mqttconnection = self._get_mqttconnection(broker)
        if mqttconnection.state_active:
            if mqttconnection.stateext is mqttconnection.STATE_CONNECTED:
                return mqttconnection
            else:
                return None
        try:
            await asyncio.wait_for(await mqttconnection.async_connect(broker), 5)
            return mqttconnection
        except Exception as exception:
            self.log_exception(
                self.DEBUG, exception, "waiting to subscribe to %s", str(broker)
            )
            return None

    async def _async_token_missing(self, should_raise_issue: bool):
        """
        Called when the stored token is dropped (expired) or when needed.
        Tries silently (re)login or raises an issue.
        """
        with self.exception_warning("_async_token_missing"):
            config = self.config
            if (mlc.CONF_PASSWORD not in config) or (config.get(mlc.CONF_MFA_CODE)):
                if should_raise_issue:
                    create_issue(
                        mlc.ISSUE_CLOUD_TOKEN_EXPIRED,
                        self.id,
                        severity=IssueSeverity.WARNING,
                        translation_placeholders={"email": config.get(mc.KEY_EMAIL)},
                    )
                return None
            data = self._data
            if (_time := time()) < data[
                self.KEY_TOKEN_REQUEST_TIME
            ] + mlc.PARAM_CLOUDPROFILE_QUERY_DEVICELIST_TIMEOUT:
                return None
            data[self.KEY_TOKEN_REQUEST_TIME] = _time
            self._schedule_save_store()
            credentials = await self.apiclient.async_token_refresh(
                config[CONF_PASSWORD], config
            )
            # set our (stored) key so the ConfigEntry update will find everything in place
            # and not trigger any side effects. No need to re-trigger _schedule_save_store
            # since it should still be pending...
            data[mc.KEY_TOKEN] = credentials[mc.KEY_TOKEN]
            self.log(self.INFO, "Cloud api token was automatically refreshed")
            helper = ConfigEntriesHelper(self.hass)
            profile_entry = helper.get_config_entry(f"profile.{self.id}")
            if profile_entry:
                # weird enough if this isnt true...
                profile_config = dict(profile_entry.data)
                profile_config.update(credentials)
                # watchout: this will in turn call async_update_credentials
                helper.config_entries.async_update_entry(
                    profile_entry,
                    data=profile_config,
                )
            return credentials

        return None

    @asynccontextmanager
    async def _async_credentials_manager(self, msg: str, *args, **kwargs):
        try:
            # this is called every time we'd need a token to query the cloudapi
            # it just yields the current one or tries it's best to recover a fresh
            # token with a guard to avoid issuing too many requests...
            credentials = self.apiclient.credentials or (
                await self._async_token_missing(False)
            )
            if not credentials:
                self.log(self.WARNING, f"{msg} cancelled: missing cloudapi token")
            yield credentials
        except CloudApiError as clouderror:
            if clouderror.apistatus in APISTATUS_TOKEN_ERRORS:
                self.apiclient.credentials = None
                if self._data.pop(mc.KEY_TOKEN, None):  # type: ignore
                    await self._async_token_missing(True)
            self.log_exception(self.WARNING, clouderror, msg)
        except Exception as exception:
            self.log_exception(self.WARNING, exception, msg)

    async def _async_polling_query_device_info(self):
        try:
            self._unsub_polling_query_device_info = None
            await self.async_query_device_info()
        finally:
            if self._unsub_polling_query_device_info is None:
                # this happens when 'async_query_devices' is unable to
                # retrieve fresh cloud data for whatever reason
                self._unsub_polling_query_device_info = schedule_async_callback(
                    self.hass,
                    mlc.PARAM_CLOUDPROFILE_QUERY_DEVICELIST_TIMEOUT,
                    self._async_polling_query_device_info,
                )

    async def _async_query_subdevices(self, device_id: str):
        async with self._async_credentials_manager(
            "_async_query_subdevices"
        ) as credentials:
            if not credentials:
                return None
            self.log(
                self.DEBUG,
                "Querying hub subdevice list (uuid:%s)",
                self.loggable_device_id(device_id),
            )
            return await self.apiclient.async_hub_getsubdevices(device_id)
        return None

    async def _process_device_info_new(
        self, device_info_list_new: list["DeviceInfoType"]
    ):
        device_info_dict = self._data[self.KEY_DEVICE_INFO]
        device_info_removed = {device_id for device_id in device_info_dict.keys()}
        device_info_unknown: list["DeviceInfoType"] = []
        for device_info in device_info_list_new:
            with self.exception_warning("_process_device_info_new"):
                device_id = device_info[mc.KEY_UUID]
                # preserved (old) dict of hub subdevices to process/carry over
                # for Hub(s)
                sub_device_info_dict: dict[str, "SubDeviceInfoType"] | None
                if device_id in device_info_dict:
                    # already known device
                    device_info_removed.remove(device_id)
                    sub_device_info_dict = device_info_dict[device_id].get(
                        self.KEY_SUBDEVICE_INFO
                    )
                else:
                    # new device
                    sub_device_info_dict = None
                device_info_dict[device_id] = device_info

                if device_id not in ApiProfile.devices:
                    device_info_unknown.append(device_info)
                    continue

                if (device := ApiProfile.devices[device_id]) is None:
                    # config_entry for device is not loaded
                    continue

                if isinstance(device, HubMixin):
                    if sub_device_info_dict is None:
                        sub_device_info_dict = {}
                    device_info[self.KEY_SUBDEVICE_INFO] = sub_device_info_dict
                    sub_device_info_list_new = await self._async_query_subdevices(
                        device_id
                    )
                    if sub_device_info_list_new is not None:
                        await self._process_subdevice_info_new(
                            device, sub_device_info_dict, sub_device_info_list_new
                        )
                device.update_device_info(device_info)

        for device_id in device_info_removed:
            self.log(
                self.DEBUG,
                "The uuid:%s has been removed from the cloud profile",
                self.loggable_device_id(device_id),
            )
            device_info_dict.pop(device_id)
            if device := self.linkeddevices.get(device_id):
                self.unlink(device)

        if len(device_info_unknown):
            await self._process_device_info_unknown(device_info_unknown)

    async def _process_subdevice_info_new(
        self,
        hub_device: "HubMixin",
        sub_device_info_dict: dict[str, "SubDeviceInfoType"],
        sub_device_info_list_new: list["SubDeviceInfoType"],
    ):
        sub_device_info_removed = {
            subdeviceid for subdeviceid in sub_device_info_dict.keys()
        }
        sub_device_info_unknown: list["SubDeviceInfoType"] = []

        for sub_device_info in sub_device_info_list_new:
            with self.exception_warning("_process_subdevice_info_new"):
                subdeviceid = sub_device_info[mc.KEY_SUBDEVICEID]
                if subdeviceid in sub_device_info_dict:
                    # already known device
                    sub_device_info_removed.remove(subdeviceid)

                sub_device_info_dict[subdeviceid] = sub_device_info
                if subdevice := hub_device.subdevices.get(subdeviceid):
                    subdevice.update_device_info(sub_device_info)
                else:
                    sub_device_info_unknown.append(sub_device_info)

        for subdeviceid in sub_device_info_removed:
            sub_device_info_dict.pop(subdeviceid)
            # TODO: warn the user? should we remove the subdevice from the hub?

        if len(sub_device_info_unknown):
            # subdevices were added.. discovery should be managed by the hub itself
            # TODO: warn the user ?
            pass

    async def _process_device_info_unknown(
        self, device_info_unknown: list["DeviceInfoType"]
    ):
        if not self.allow_mqtt_publish:
            self.log(
                self.WARNING,
                "Meross cloud api reported new devices but MQTT publishing is disabled: skipping automatic discovery",
                timeout=604800,  # 1 week
            )
            return

        config_entries_helper = ConfigEntriesHelper(self.hass)
        for device_info in device_info_unknown:
            with self.exception_warning("_process_device_info_unknown"):
                device_id = device_info[mc.KEY_UUID]
                self.log(
                    self.DEBUG,
                    "Trying/Initiating discovery for (new) uuid:%s",
                    self.loggable_device_id(device_id),
                )
                if config_entries_helper.get_config_flow(device_id):
                    continue  # device configuration already progressing
                # cloud conf has a new device
                if domain := device_info.get(mc.KEY_DOMAIN):
                    # try first broker in the cloud configuration
                    if mqttconnection := await self._async_get_mqttconnection(
                        HostAddress.build(domain)
                    ):
                        if await mqttconnection.async_try_discovery(device_id):
                            continue  # identification succeded, a flow has been created
                if (reserveddomain := device_info.get(mc.KEY_RESERVEDDOMAIN)) and (
                    reserveddomain != domain
                ):
                    # try the second broker in the cloud configuration
                    # only if it's different than the previous
                    if mqttconnection := await self._async_get_mqttconnection(
                        HostAddress.build(reserveddomain)
                    ):
                        if await mqttconnection.async_try_discovery(device_id):
                            continue  # identification succeded, a flow has been created

    def _schedule_save_store(self):
        def _data_func():
            return self._data

        self._store.async_delay_save(
            _data_func, mlc.PARAM_CLOUDPROFILE_DELAYED_SAVE_TIMEOUT
        )<|MERGE_RESOLUTION|>--- conflicted
+++ resolved
@@ -1081,11 +1081,7 @@
     def userid(self):
         return self.config[mc.KEY_USERID_]
 
-<<<<<<< HEAD
-    def device_is_registered(self, descriptor: "MerossDeviceDescriptor"):
-=======
-    def device_is_registered(self, key: str, descriptor: MerossDeviceDescriptor):
->>>>>>> 135f7577
+    def device_is_registered(self, key: str, descriptor: "MerossDeviceDescriptor"):
         """extensive check that the device is 'really' binded to the profile"""
         # this check, in a 'goldylock' scenario whould be pretty simple:
         # check that the device userId matches the profile Id since they represent
