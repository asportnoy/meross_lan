--- conflicted
+++ resolved
@@ -39,18 +39,12 @@
         # need to override basic handler since lights turning on/off is tricky between
         # various firmwares: some supports onoff in light payload some use the togglex
         p_digest = self.descriptor.digest
-<<<<<<< HEAD
-        p_digest_light = p_digest[mc.KEY_LIGHT]
-        p_light = payload[mc.KEY_LIGHT]
+        p_digest_light: dict = p_digest[mc.KEY_LIGHT]
+        p_digest_light_saved = dict(p_digest_light)
+        p_light: dict = payload[mc.KEY_LIGHT]
         channel = p_light[mc.KEY_CHANNEL]
         if channel != p_digest_light[mc.KEY_CHANNEL]:
             raise Exception("wrong request channel")
-=======
-        p_digest_light: dict = p_digest[mc.KEY_LIGHT]
-        p_digest_light_saved = dict(p_digest_light)
-        p_light: dict = payload[mc.KEY_LIGHT]
-        channel = p_light.get(mc.KEY_CHANNEL, 0)
->>>>>>> 135f7577
         # generally speaking set_light always turns on, unless the payload carries onoff = 0 and
         # the device is not using togglex
         if self._togglex_switch:
@@ -67,15 +61,12 @@
         else:
             p_light[mc.KEY_ONOFF] = p_light.get(mc.KEY_ONOFF, 1)
         update_dict_strict(p_digest_light, p_light)
-<<<<<<< HEAD
-=======
 
         if self.mqtt_connected and (p_digest_light != p_digest_light_saved):
             self.mqtt_publish_push(
                 mc.NS_APPLIANCE_CONTROL_LIGHT, {mc.KEY_LIGHT: p_digest_light}
             )
 
->>>>>>> 135f7577
         return mc.METHOD_SETACK, {}
 
     def _GET_Appliance_Control_Light_Effect(self, header, payload):
@@ -86,34 +77,6 @@
 
     def _SET_Appliance_Control_Light_Effect(self, header, payload):
 
-<<<<<<< HEAD
-        for p_effect in payload[mc.KEY_EFFECT]:
-            p_effect_id = p_effect[mc.KEY_ID_]
-            p_effect_enable = p_effect.get(mc.KEY_ENABLE, 0)
-
-            index = 0
-            effect_index = -1
-            for effect in self.descriptor.namespaces[mc.NS_APPLIANCE_CONTROL_LIGHT_EFFECT][
-                mc.KEY_EFFECT
-            ]:
-                if effect[mc.KEY_ID_] == p_effect_id:
-                    update_dict_strict(effect, p_effect)
-                else:
-                    if p_effect_enable:
-                        effect[mc.KEY_ENABLE] = 0
-                if effect[mc.KEY_ENABLE]:
-                    assert effect_index == -1
-                    effect_index = index
-                index += 1
-
-            p_digest_light: dict = self.descriptor.digest[mc.KEY_LIGHT]
-            if effect_index == -1:
-                p_digest_light.pop(mc.KEY_EFFECT, 0)
-                p_digest_light[mc.KEY_CAPACITY] &= ~mc.LIGHT_CAPACITY_EFFECT
-            else:
-                p_digest_light[mc.KEY_EFFECT] = effect_index
-                p_digest_light[mc.KEY_CAPACITY] |= mc.LIGHT_CAPACITY_EFFECT
-=======
         p_state_effect_list: list[dict] = self.descriptor.namespaces[
             mc.NS_APPLIANCE_CONTROL_LIGHT_EFFECT
         ][mc.KEY_EFFECT]
@@ -159,6 +122,5 @@
             self.mqtt_publish_push(
                 mc.NS_APPLIANCE_CONTROL_LIGHT, {mc.KEY_LIGHT: p_light}
             )
->>>>>>> 135f7577
 
         return mc.METHOD_SETACK, {}